--- conflicted
+++ resolved
@@ -1,88 +1,85 @@
-
-<<<<<<< HEAD
-[![License](https://img.shields.io/badge/License-GNU%20AGPL%20V3-green.svg?style=flat)](http://www.gnu.org/licenses/agpl-3.0.ru.html) ![Release](https://img.shields.io/badge/Release-v4.1.0-blue.svg?style=flat)
-=======
-[![License](https://img.shields.io/badge/License-GNU%20AGPL%20V3-green.svg?style=flat)](http://www.gnu.org/licenses/agpl-3.0.ru.html) ![Release](https://img.shields.io/badge/Release-v4.0.3-blue.svg?style=flat)
->>>>>>> f88f97a3
-
-## Server
-The backend server software layer which is the part of [ONLYOFFICE Document Server][2] and is the base for all other components.
-
-## Document service set up
-
-This instruction describes document service deployment for Windows based platform.
-
-### Installing necessary components
-
-For the document service to work correctly it is necessary to install the following components for your Windows system (if not specified additionally, the latest version for 32 or 64 bit Windows can be installed with default settings):
-
-a) Node.js 4.0.x 32 bit version (https://nodejs.org/dist/v4.0.0/node-v4.0.0-x86.msi) 
-
-To find out which Node.js version is used on your system currently run the `node -v` command
-
-The 32 bit version is necessary for the spellchecking module only. In case you do not plan to use this module, you can install 64 bit Node.js version.
-
-b) MySql Server version 5.5 or later (http://dev.mysql.com/downloads/windows/installer/). When installing use the `onlyoffice` password for the `root` user
-
-c) Erlang (http://www.erlang.org/download.html)
-
-d) RabbitMQ (https://www.rabbitmq.com/releases/rabbitmq-server/v3.5.4/rabbitmq-server-3.5.4.exe)
-
-e) Redis (https://github.com/MSOpenTech/redis/releases/download/win-2.8.2102/Redis-x64-2.8.2102.msi)
-
-f) Python 2.7.x (http://www.python.org/download/releases/2.7.3/#download)
-
-g) Microsoft Visual C++ Express 2010 (necessary for the spellchecker modules build)
-
-### Setting up the system
-
-a) Database setup
-
-Run the schema/createdb.sql script for MySQL
-
-b) Install the Web Monitor for RabbitMQ (see the details for the installation here - https://www.rabbitmq.com/management.html)
-
-Open the command line `cmd` executable. Switch to the installation directory using the `cd /d Installation-directory/sbin` command.
-
-Run the following command: 
-
-```
-rabbitmq-plugins.bat enable rabbitmq_management
-```
-
-The Web Monitor is located at the http://localhost:15672/ address. Use the `guest/guest` for the login/password combination.
-
-c) If Redis does not start or crashes after the start for some reason, try to change the `maxheap` parameter in the config settings. For 64 bit version of Windows 7 the config file can be found here: C:\Program Files\Redis\redis.windows-service.conf. 
-
-Find the `# maxheap <bytes>` line and change it to, e.g. 
-
-```
-maxheap 128MB
-```
-
-Restart the service.
-
-### Running the service
-
-Run the `run.bat` script to start the service.
-
-Notes
-
-All config files for the server part can be foun in the `Common\config` folder
-* `default.json` - common config files similar for all production versions.
-* `production-windows.json` - config files for the production version running on a Windows based platform.
-* `production-linux.json` - config files for the production version running on a Linux based platform.
-* `development-windows.json` - config files for the development version running on a Windows based platform (this configuration is used when running the 'run.bat' script).
-
-In case it is necessary to temporarily edit the config files, create the local.json file and reassign the values there. It will allow to prevent from uploading local changes and losing config files when updating the repository. See https://github.com/lorenwest/node-config/wiki/Configuration-Files for more information about the configuration files.
-
-## User Feedback and Support
-
-If you have any problems with or questions about [ONLYOFFICE Document Server][2], please visit our official forum to find answers to your questions: [dev.onlyoffice.org][1].
-
-  [1]: http://dev.onlyoffice.org
-  [2]: https://github.com/ONLYOFFICE/DocumentServer
-
-## License
-
-Server is released under an GNU AGPL v3.0 license. See the LICENSE file for more information.
+
+[![License](https://img.shields.io/badge/License-GNU%20AGPL%20V3-green.svg?style=flat)](http://www.gnu.org/licenses/agpl-3.0.ru.html) ![Release](https://img.shields.io/badge/Release-v4.1.0-blue.svg?style=flat)
+
+
+## Server
+The backend server software layer which is the part of [ONLYOFFICE Document Server][2] and is the base for all other components.
+
+## Document service set up
+
+This instruction describes document service deployment for Windows based platform.
+
+### Installing necessary components
+
+For the document service to work correctly it is necessary to install the following components for your Windows system (if not specified additionally, the latest version for 32 or 64 bit Windows can be installed with default settings):
+
+a) Node.js 4.0.x 32 bit version (https://nodejs.org/dist/v4.0.0/node-v4.0.0-x86.msi) 
+
+To find out which Node.js version is used on your system currently run the `node -v` command
+
+The 32 bit version is necessary for the spellchecking module only. In case you do not plan to use this module, you can install 64 bit Node.js version.
+
+b) MySql Server version 5.5 or later (http://dev.mysql.com/downloads/windows/installer/). When installing use the `onlyoffice` password for the `root` user
+
+c) Erlang (http://www.erlang.org/download.html)
+
+d) RabbitMQ (https://www.rabbitmq.com/releases/rabbitmq-server/v3.5.4/rabbitmq-server-3.5.4.exe)
+
+e) Redis (https://github.com/MSOpenTech/redis/releases/download/win-2.8.2102/Redis-x64-2.8.2102.msi)
+
+f) Python 2.7.x (http://www.python.org/download/releases/2.7.3/#download)
+
+g) Microsoft Visual C++ Express 2010 (necessary for the spellchecker modules build)
+
+### Setting up the system
+
+a) Database setup
+
+Run the schema/createdb.sql script for MySQL
+
+b) Install the Web Monitor for RabbitMQ (see the details for the installation here - https://www.rabbitmq.com/management.html)
+
+Open the command line `cmd` executable. Switch to the installation directory using the `cd /d Installation-directory/sbin` command.
+
+Run the following command: 
+
+```
+rabbitmq-plugins.bat enable rabbitmq_management
+```
+
+The Web Monitor is located at the http://localhost:15672/ address. Use the `guest/guest` for the login/password combination.
+
+c) If Redis does not start or crashes after the start for some reason, try to change the `maxheap` parameter in the config settings. For 64 bit version of Windows 7 the config file can be found here: C:\Program Files\Redis\redis.windows-service.conf. 
+
+Find the `# maxheap <bytes>` line and change it to, e.g. 
+
+```
+maxheap 128MB
+```
+
+Restart the service.
+
+### Running the service
+
+Run the `run.bat` script to start the service.
+
+Notes
+
+All config files for the server part can be foun in the `Common\config` folder
+* `default.json` - common config files similar for all production versions.
+* `production-windows.json` - config files for the production version running on a Windows based platform.
+* `production-linux.json` - config files for the production version running on a Linux based platform.
+* `development-windows.json` - config files for the development version running on a Windows based platform (this configuration is used when running the 'run.bat' script).
+
+In case it is necessary to temporarily edit the config files, create the local.json file and reassign the values there. It will allow to prevent from uploading local changes and losing config files when updating the repository. See https://github.com/lorenwest/node-config/wiki/Configuration-Files for more information about the configuration files.
+
+## User Feedback and Support
+
+If you have any problems with or questions about [ONLYOFFICE Document Server][2], please visit our official forum to find answers to your questions: [dev.onlyoffice.org][1].
+
+  [1]: http://dev.onlyoffice.org
+  [2]: https://github.com/ONLYOFFICE/DocumentServer
+
+## License
+
+Server is released under an GNU AGPL v3.0 license. See the LICENSE file for more information.