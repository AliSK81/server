--- conflicted
+++ resolved
@@ -36,13 +36,8 @@
     "multi-integer-range": "4.0.7",
     "multiparty": "4.2.1",
     "mysql2": "2.3.3",
-<<<<<<< HEAD
-    "oracledb": "6.0.1",
+    "oracledb": "6.3.0",
     "pg": "8.11.3",
-=======
-    "oracledb": "6.3.0",
-    "pg": "8.8.0",
->>>>>>> 0521e77a
     "redis": "4.6.11",
     "retry": "0.12.0",
     "socket.io": "4.7.1",
