--- conflicted
+++ resolved
@@ -57,10 +57,7 @@
 var EXEC_TIMEOUT = WAIT_TIMEOUT + utils.getConvertionTimeout(undefined);
 
 let addSqlParam = sqlBase.baseConnector.addSqlParameter;
-<<<<<<< HEAD
 
-=======
->>>>>>> aaf28f2a
 function updateDoc(ctx, docId, status, callback) {
   return new Promise(function(resolve, reject) {
     let values = [];
@@ -100,11 +97,7 @@
       ctx.logger.debug('shutdown start wait pubsub deliver');
       yield utils.sleep(LOOP_TIMEOUT);
 
-<<<<<<< HEAD
-      let documentsWithChanges = yield sqlBase.baseConnector.getDocumentsWithChanges(ctx);
-=======
       let documentsWithChanges = yield sqlBase.getDocumentsWithChanges(ctx);
->>>>>>> aaf28f2a
       ctx.logger.debug('shutdown docs with changes count = %s', documentsWithChanges.length);
       let docsWithEmptyForgotten = [];
       let docsWithOutOfDateForgotten = [];
