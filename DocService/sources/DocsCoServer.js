/*
 * (c) Copyright Ascensio System SIA 2010-2018
 *
 * This program is a free software product. You can redistribute it and/or
 * modify it under the terms of the GNU Affero General Public License (AGPL)
 * version 3 as published by the Free Software Foundation. In accordance with
 * Section 7(a) of the GNU AGPL its Section 15 shall be amended to the effect
 * that Ascensio System SIA expressly excludes the warranty of non-infringement
 * of any third-party rights.
 *
 * This program is distributed WITHOUT ANY WARRANTY; without even the implied
 * warranty of MERCHANTABILITY or FITNESS FOR A PARTICULAR  PURPOSE. For
 * details, see the GNU AGPL at: http://www.gnu.org/licenses/agpl-3.0.html
 *
 * You can contact Ascensio System SIA at Lubanas st. 125a-25, Riga, Latvia,
 * EU, LV-1021.
 *
 * The  interactive user interfaces in modified source and object code versions
 * of the Program must display Appropriate Legal Notices, as required under
 * Section 5 of the GNU AGPL version 3.
 *
 * Pursuant to Section 7(b) of the License you must retain the original Product
 * logo when distributing the program. Pursuant to Section 7(e) we decline to
 * grant you any rights under trademark law for use of our trademarks.
 *
 * All the Product's GUI elements, including illustrations and icon sets, as
 * well as technical writing content are licensed under the terms of the
 * Creative Commons Attribution-ShareAlike 4.0 International. See the License
 * terms at http://creativecommons.org/licenses/by-sa/4.0/legalcode
 *
 */

/*
 ----------------------------------------------------view-режим---------------------------------------------------------
 * 1) Для view-режима обновляем страницу (без быстрого перехода), чтобы пользователь не считался за редактируемого и не
 * 	держал документ для сборки (если не ждать, то непонятен быстрый переход из view в edit, когда документ уже собрался)
 * 2) Если пользователь во view-режиме, то он не участвует в редактировании (только в chat-е). При открытии он получает
 * 	все актуальные изменения в документе на момент открытия. Для view-режима не принимаем изменения и не отправляем их
 * 	view-пользователям (т.к. непонятно что делать в ситуации, когда 1-пользователь наделал изменений,
 * 	сохранил и сделал undo).
 *-----------------------------------------------------------------------------------------------------------------------
 *------------------------------------------------Схема сохранения-------------------------------------------------------
 * а) Один пользователь - первый раз приходят изменения без индекса, затем изменения приходят с индексом, можно делать
 * 	undo-redo (история не трется). Если автосохранение включено, то оно на любое действие (не чаще 5-ти секунд).
 * b) Как только заходит второй пользователь, начинается совместное редактирование. На документ ставится lock, чтобы
 * 	первый пользователь успел сохранить документ (либо прислать unlock)
 * c) Когда пользователей 2 или больше, каждое сохранение трет историю и присылается целиком (без индекса). Если
 * 	автосохранение включено, то сохраняется не чаще раз в 10-минут.
 * d) Когда пользователь остается один, после принятия чужих изменений начинается пункт 'а'
 *-----------------------------------------------------------------------------------------------------------------------
 *--------------------------------------------Схема работы с сервером----------------------------------------------------
 * а) Когда все уходят, спустя время cfgAscSaveTimeOutDelay на сервер документов шлется команда на сборку.
 * b) Если приходит статус '1' на CommandService.ashx, то удалось сохранить и поднять версию. Очищаем callback-и и
 * 	изменения из базы и из памяти.
 * с) Если приходит статус, отличный от '1'(сюда можно отнести как генерацию файла, так и работа внешнего подписчика
 * 	с готовым результатом), то трем callback-и, а изменения оставляем. Т.к. можно будет зайти в старую
 * 	версию и получить несобранные изменения. Также сбрасываем статус у файла на несобранный, чтобы его можно было
 * 	открывать без сообщения об ошибке версии.
 *-----------------------------------------------------------------------------------------------------------------------
 *------------------------------------------------Старт сервера----------------------------------------------------------
 * 1) Загружаем информацию о сборщике
 * 2) Загружаем информацию о callback-ах
 * 3) Собираем только те файлы, у которых есть callback и информация для сборки
 *-----------------------------------------------------------------------------------------------------------------------
 *------------------------------------------Переподключение при разрыве соединения---------------------------------------
 * 1) Проверяем файл на сборку. Если она началась, то останавливаем.
 * 2) Если сборка уже завершилась, то отправляем пользователю уведомление о невозможности редактировать дальше
 * 3) Далее проверяем время последнего сохранения и lock-и пользователя. Если кто-то уже успел сохранить или
 * 		заблокировать объекты, то мы не можем дальше редактировать.
 *-----------------------------------------------------------------------------------------------------------------------
 * */

'use strict';

const sockjs = require('sockjs');
const _ = require('underscore');
const url = require('url');
const os = require('os');
const cluster = require('cluster');
const cron = require('cron');
const co = require('co');
const jwt = require('jsonwebtoken');
const jwa = require('jwa');
const ms = require('ms');
const deepEqual  = require('deep-equal');
const storage = require('./../../Common/sources/storage-base');
const logger = require('./../../Common/sources/logger');
const constants = require('./../../Common/sources/constants');
const utils = require('./../../Common/sources/utils');
const commonDefines = require('./../../Common/sources/commondefines');
const statsDClient = require('./../../Common/sources/statsdclient');
const configCommon = require('config');
const config = configCommon.get('services.CoAuthoring');
const sqlBase = require('./baseConnector');
const canvasService = require('./canvasservice');
const converterService = require('./converterservice');
const taskResult = require('./taskresult');
const redis = require(config.get('redis.name'));
const pubsubRedis = require('./pubsubRedis');
const pubsubService = require('./' + config.get('pubsub.name'));
const queueService = require('./../../Common/sources/taskqueueRabbitMQ');
const rabbitMQCore = require('./../../Common/sources/rabbitMQCore');
let cfgEditor = JSON.parse(JSON.stringify(config.get('editor')));
cfgEditor['reconnection']['delay'] = ms(cfgEditor['reconnection']['delay']);
const cfgCallbackRequestTimeout = config.get('server.callbackRequestTimeout');
//The waiting time to document assembly when all out(not 0 in case of F5 in the browser)
const cfgAscSaveTimeOutDelay = config.get('server.savetimeoutdelay');

const cfgPubSubMaxChanges = config.get('pubsub.maxChanges');

const cfgRedisPrefix = config.get('redis.prefix');
const cfgExpSaveLock = config.get('expire.saveLock');
const cfgExpPresence = config.get('expire.presence');
const cfgExpLocks = config.get('expire.locks');
const cfgExpChangeIndex = config.get('expire.changeindex');
const cfgExpLockDoc = config.get('expire.lockDoc');
const cfgExpMessage = config.get('expire.message');
const cfgExpLastSave = config.get('expire.lastsave');
const cfgExpForceSave = config.get('expire.forcesave');
const cfgExpSaved = config.get('expire.saved');
const cfgExpDocumentsCron = config.get('expire.documentsCron');
const cfgExpSessionIdle = ms(config.get('expire.sessionidle'));
const cfgExpSessionAbsolute = ms(config.get('expire.sessionabsolute'));
const cfgExpSessionCloseCommand = ms(config.get('expire.sessionclosecommand'));
const cfgExpUpdateVersionStatus = ms(config.get('expire.updateVersionStatus'));
const cfgSockjs = config.get('sockjs');
const cfgTokenEnableBrowser = config.get('token.enable.browser');
const cfgTokenEnableRequestInbox = config.get('token.enable.request.inbox');
const cfgTokenEnableRequestOutbox = config.get('token.enable.request.outbox');
const cfgTokenSessionAlgorithm = config.get('token.session.algorithm');
const cfgTokenSessionExpires = ms(config.get('token.session.expires'));
const cfgTokenInboxHeader = config.get('token.inbox.header');
const cfgTokenInboxPrefix = config.get('token.inbox.prefix');
const cfgTokenInboxInBody = config.get('token.inbox.inBody');
const cfgTokenOutboxInBody = config.get('token.outbox.inBody');
const cfgTokenBrowserSecretFromInbox = config.get('token.browser.secretFromInbox');
const cfgSecretBrowser = config.get('secret.browser');
const cfgSecretInbox = config.get('secret.inbox');
const cfgSecretSession = config.get('secret.session');
const cfgForceSaveEnable = config.get('autoAssembly.enable');
const cfgForceSaveInterval = ms(config.get('autoAssembly.interval'));
const cfgForceSaveStep = ms(config.get('autoAssembly.step'));
const cfgQueueRetentionPeriod = configCommon.get('queue.retentionPeriod');
const cfgForgottenFiles = config.get('server.forgottenfiles');
const cfgMaxRequestChanges = config.get('server.maxRequestChanges');

const redisKeySaveLock = cfgRedisPrefix + constants.REDIS_KEY_SAVE_LOCK;
const redisKeyPresenceHash = cfgRedisPrefix + constants.REDIS_KEY_PRESENCE_HASH;
const redisKeyPresenceSet = cfgRedisPrefix + constants.REDIS_KEY_PRESENCE_SET;
const redisKeyLocks = cfgRedisPrefix + constants.REDIS_KEY_LOCKS;
const redisKeyChangeIndex = cfgRedisPrefix + constants.REDIS_KEY_CHANGES_INDEX;
const redisKeyLockDoc = cfgRedisPrefix + constants.REDIS_KEY_LOCK_DOCUMENT;
const redisKeyMessage = cfgRedisPrefix + constants.REDIS_KEY_MESSAGE;
const redisKeyDocuments = cfgRedisPrefix + constants.REDIS_KEY_DOCUMENTS;
const redisKeyLastSave = cfgRedisPrefix + constants.REDIS_KEY_LAST_SAVE;
const redisKeyForceSave = cfgRedisPrefix + constants.REDIS_KEY_FORCE_SAVE;
const redisKeyForceSaveTimer = cfgRedisPrefix + constants.REDIS_KEY_FORCE_SAVE_TIMER;
const redisKeyForceSaveTimerLock = cfgRedisPrefix + constants.REDIS_KEY_FORCE_SAVE_TIMER_LOCK;
const redisKeySaved = cfgRedisPrefix + constants.REDIS_KEY_SAVED;
const redisKeyPresenceUniqueUsers = cfgRedisPrefix + constants.REDIS_KEY_PRESENCE_UNIQUE_USERS;

const EditorTypes = {
  document : 0,
  spreadsheet : 1,
  presentation : 2
};

const defaultHttpPort = 80, defaultHttpsPort = 443;	// Порты по умолчанию (для http и https)
const redisClient = pubsubRedis.getClientRedis();
const clientStatsD = statsDClient.getClient();
let connections = []; // Активные соединения
let lockDocumentsTimerId = {};//to drop connection that can't unlockDocument
let pubsub;
let queue;
let licenseInfo = {type: constants.LICENSE_RESULT.Error, light: false, branding: false};
let shutdownFlag = false;

const MIN_SAVE_EXPIRATION = 60000;
const FORCE_SAVE_EXPIRATION = Math.min(Math.max(cfgForceSaveInterval, MIN_SAVE_EXPIRATION),
                                       cfgQueueRetentionPeriod * 1000);
const HEALTH_CHECK_KEY_MAX = 10000;

function getIsShutdown() {
  return shutdownFlag;
}

function DocumentChanges(docId) {
  this.docId = docId;
  this.arrChanges = [];

  return this;
}
DocumentChanges.prototype.getLength = function() {
  return this.arrChanges.length;
};
DocumentChanges.prototype.push = function(change) {
  this.arrChanges.push(change);
};
DocumentChanges.prototype.splice = function(start, deleteCount) {
  this.arrChanges.splice(start, deleteCount);
};
DocumentChanges.prototype.slice = function(start, end) {
  return this.arrChanges.splice(start, end);
};
DocumentChanges.prototype.concat = function(item) {
  this.arrChanges = this.arrChanges.concat(item);
};

const c_oAscServerStatus = {
  NotFound: 0,
  Editing: 1,
  MustSave: 2,
  Corrupted: 3,
  Closed: 4,
  MailMerge: 5,
  MustSaveForce: 6,
  CorruptedForce: 7
};

const c_oAscChangeBase = {
  No: 0,
  Delete: 1,
  All: 2
};

const c_oAscLockTimeOutDelay = 500;	// Время ожидания для сохранения, когда зажата база данных

const c_oAscRecalcIndexTypes = {
  RecalcIndexAdd: 1,
  RecalcIndexRemove: 2
};

/**
 * lock types
 * @const
 */
const c_oAscLockTypes = {
  kLockTypeNone: 1, // никто не залочил данный объект
  kLockTypeMine: 2, // данный объект залочен текущим пользователем
  kLockTypeOther: 3, // данный объект залочен другим(не текущим) пользователем
  kLockTypeOther2: 4, // данный объект залочен другим(не текущим) пользователем (обновления уже пришли)
  kLockTypeOther3: 5  // данный объект был залочен (обновления пришли) и снова стал залочен
};

const c_oAscLockTypeElem = {
  Range: 1,
  Object: 2,
  Sheet: 3
};
const c_oAscLockTypeElemSubType = {
  DeleteColumns: 1,
  InsertColumns: 2,
  DeleteRows: 3,
  InsertRows: 4,
  ChangeProperties: 5
};

const c_oAscLockTypeElemPresentation = {
  Object: 1,
  Slide: 2,
  Presentation: 3
};

function CRecalcIndexElement(recalcType, position, bIsSaveIndex) {
  if (!(this instanceof CRecalcIndexElement)) {
    return new CRecalcIndexElement(recalcType, position, bIsSaveIndex);
  }

  this._recalcType = recalcType;		// Тип изменений (удаление или добавление)
  this._position = position;			// Позиция, в которой произошли изменения
  this._count = 1;				// Считаем все изменения за простейшие
  this.m_bIsSaveIndex = !!bIsSaveIndex;	// Это индексы из изменений других пользователей (которые мы еще не применили)

  return this;
}

CRecalcIndexElement.prototype = {
  constructor: CRecalcIndexElement,

  // Пересчет для других
  getLockOther: function(position, type) {
    var inc = (c_oAscRecalcIndexTypes.RecalcIndexAdd === this._recalcType) ? +1 : -1;
    if (position === this._position && c_oAscRecalcIndexTypes.RecalcIndexRemove === this._recalcType &&
      true === this.m_bIsSaveIndex) {
      // Мы еще не применили чужие изменения (поэтому для insert не нужно отрисовывать)
      // RecalcIndexRemove (потому что перевертываем для правильной отработки, от другого пользователя
      // пришло RecalcIndexAdd
      return null;
    } else if (position === this._position &&
      c_oAscRecalcIndexTypes.RecalcIndexRemove === this._recalcType &&
      c_oAscLockTypes.kLockTypeMine === type && false === this.m_bIsSaveIndex) {
      // Для пользователя, который удалил столбец, рисовать залоченные ранее в данном столбце ячейки
      // не нужно
      return null;
    } else if (position < this._position) {
      return position;
    }
    else {
      return (position + inc);
    }
  },
  // Пересчет для других (только для сохранения)
  getLockSaveOther: function(position, type) {
    if (this.m_bIsSaveIndex) {
      return position;
    }

    var inc = (c_oAscRecalcIndexTypes.RecalcIndexAdd === this._recalcType) ? +1 : -1;
    if (position === this._position && c_oAscRecalcIndexTypes.RecalcIndexRemove === this._recalcType &&
      true === this.m_bIsSaveIndex) {
      // Мы еще не применили чужие изменения (поэтому для insert не нужно отрисовывать)
      // RecalcIndexRemove (потому что перевертываем для правильной отработки, от другого пользователя
      // пришло RecalcIndexAdd
      return null;
    } else if (position === this._position &&
      c_oAscRecalcIndexTypes.RecalcIndexRemove === this._recalcType &&
      c_oAscLockTypes.kLockTypeMine === type && false === this.m_bIsSaveIndex) {
      // Для пользователя, который удалил столбец, рисовать залоченные ранее в данном столбце ячейки
      // не нужно
      return null;
    } else if (position < this._position) {
      return position;
    }
    else {
      return (position + inc);
    }
  },
  // Пересчет для себя
  getLockMe: function(position) {
    var inc = (c_oAscRecalcIndexTypes.RecalcIndexAdd === this._recalcType) ? -1 : +1;
    if (position < this._position) {
      return position;
    }
    else {
      return (position + inc);
    }
  },
  // Только когда от других пользователей изменения (для пересчета)
  getLockMe2: function(position) {
    var inc = (c_oAscRecalcIndexTypes.RecalcIndexAdd === this._recalcType) ? -1 : +1;
    if (true !== this.m_bIsSaveIndex || position < this._position) {
      return position;
    }
    else {
      return (position + inc);
    }
  }
};

function CRecalcIndex() {
  if (!(this instanceof CRecalcIndex)) {
    return new CRecalcIndex();
  }

  this._arrElements = [];		// Массив CRecalcIndexElement

  return this;
}

CRecalcIndex.prototype = {
  constructor: CRecalcIndex,
  add: function(recalcType, position, count, bIsSaveIndex) {
    for (var i = 0; i < count; ++i)
      this._arrElements.push(new CRecalcIndexElement(recalcType, position, bIsSaveIndex));
  },
  clear: function() {
    this._arrElements.length = 0;
  },

  // Пересчет для других
  getLockOther: function(position, type) {
    var newPosition = position;
    var count = this._arrElements.length;
    for (var i = 0; i < count; ++i) {
      newPosition = this._arrElements[i].getLockOther(newPosition, type);
      if (null === newPosition) {
        break;
      }
    }

    return newPosition;
  },
  // Пересчет для других (только для сохранения)
  getLockSaveOther: function(position, type) {
    var newPosition = position;
    var count = this._arrElements.length;
    for (var i = 0; i < count; ++i) {
      newPosition = this._arrElements[i].getLockSaveOther(newPosition, type);
      if (null === newPosition) {
        break;
      }
    }

    return newPosition;
  },
  // Пересчет для себя
  getLockMe: function(position) {
    var newPosition = position;
    var count = this._arrElements.length;
    for (var i = count - 1; i >= 0; --i) {
      newPosition = this._arrElements[i].getLockMe(newPosition);
      if (null === newPosition) {
        break;
      }
    }

    return newPosition;
  },
  // Только когда от других пользователей изменения (для пересчета)
  getLockMe2: function(position) {
    var newPosition = position;
    var count = this._arrElements.length;
    for (var i = count - 1; i >= 0; --i) {
      newPosition = this._arrElements[i].getLockMe2(newPosition);
      if (null === newPosition) {
        break;
      }
    }

    return newPosition;
  }
};

function sendData(conn, data) {
  conn.write(JSON.stringify(data));
}
function sendDataWarning(conn, msg) {
  sendData(conn, {type: "warning", message: msg});
}
function sendDataMessage(conn, msg) {
  sendData(conn, {type: "message", messages: msg});
}
function sendDataCursor(conn, msg) {
  sendData(conn, {type: "cursor", messages: msg});
}
function sendDataMeta(conn, msg) {
  sendData(conn, {type: "meta", messages: msg});
}
function sendDataSession(conn, msg) {
  sendData(conn, {type: "session", messages: msg});
}
function sendDataRefreshToken(conn, msg) {
  sendData(conn, {type: "refreshToken", messages: msg});
}
function sendReleaseLock(conn, userLocks) {
  sendData(conn, {type: "releaseLock", locks: _.map(userLocks, function(e) {
    return {
      block: e.block,
      user: e.user,
      time: Date.now(),
      changes: null
    };
  })});
}
function getParticipants(docId, excludeClosed, excludeUserId, excludeViewer) {
  return _.filter(connections, function(el) {
    return el.docId === docId && el.isCloseCoAuthoring !== excludeClosed &&
      el.user.id !== excludeUserId && el.user.view !== excludeViewer;
  });
}
function getParticipantUser(docId, includeUserId) {
  return _.filter(connections, function(el) {
    return el.docId === docId && el.user.id === includeUserId;
  });
}
function getConnectionInfo(conn) {
  var user = conn.user;
  var data = {
    id: user.id,
    idOriginal: user.idOriginal,
    username: user.username,
    indexUser: user.indexUser,
    view: user.view,
    connectionId: conn.id,
    isCloseCoAuthoring: conn.isCloseCoAuthoring
  };
  return JSON.stringify(data);
}
function updatePresenceCommandsToArray(outCommands, docId, userId, userInfo) {
  const expireAt = new Date().getTime() + cfgExpPresence * 1000;
  outCommands.push(
    ['zadd', redisKeyPresenceSet + docId, expireAt, userId],
    ['hset', redisKeyPresenceHash + docId, userId, userInfo],
    ['expire', redisKeyPresenceSet + docId, cfgExpPresence],
    ['expire', redisKeyPresenceHash + docId, cfgExpPresence]
  );
}
function* updatePresence(docId, userId, connInfo) {
  const multi = redisClient.multi(getUpdatePresenceCommands(docId, userId, connInfo));
  yield utils.promiseRedis(multi, multi.exec);
}
function* updateEditUsers(userId) {
  if (!licenseInfo.usersCount) {
    return;
  }
  const now = new Date();
  const expireAt = (Date.UTC(now.getUTCFullYear(), now.getUTCMonth(), now.getUTCDate() + 1)) / 1000 +
      licenseInfo.usersExpire - 1;
  yield utils.promiseRedis(redisClient, redisClient.zadd, redisKeyPresenceUniqueUsers, expireAt, userId);
}
function getUpdatePresenceCommands(docId, userId, connInfo) {
  const commands = [];
  updatePresenceCommandsToArray(commands, docId, userId, connInfo);
  const expireAt = new Date().getTime() + cfgExpPresence * 1000;
  commands.push(['zadd', redisKeyDocuments, expireAt, docId]);
  return commands;
}
function* getAllPresence(docId, opt_userId, opt_connInfo) {
  let now = (new Date()).getTime();
  let commands;
  if(null != opt_userId && null != opt_connInfo){
    commands = getUpdatePresenceCommands(docId, opt_userId, opt_connInfo);
  } else {
    commands = [];
  }
  commands.push(['zrangebyscore', redisKeyPresenceSet + docId, 0, now], ['hvals', redisKeyPresenceHash + docId]);
  let multi = redisClient.multi(commands);
  let multiRes = yield utils.promiseRedis(multi, multi.exec);
  let expiredKeys = multiRes[multiRes.length - 2];
  let hvals = multiRes[multiRes.length - 1];
  if (expiredKeys.length > 0) {
    commands = [
      ['zremrangebyscore', redisKeyPresenceSet + docId, 0, now]
    ];
    let expiredKeysMap = {};
    for (let i = 0; i < expiredKeys.length; ++i) {
      let expiredKey = expiredKeys[i];
      expiredKeysMap[expiredKey] = 1;
      commands.push(['hdel', redisKeyPresenceHash + docId, expiredKey]);
    }
    multi = redisClient.multi(commands);
    yield utils.promiseRedis(multi, multi.exec);
    hvals = hvals.filter(function(curValue) {
      return null == expiredKeysMap[curValue];
    })
  }
  return hvals;
}
function* getEditorsCount(docId, opt_hvals) {
  var elem, editorsCount = 0;
  var hvals;
  if(opt_hvals){
    hvals = opt_hvals;
  } else {
    hvals = yield* getAllPresence(docId);
  }
  for (var i = 0; i < hvals.length; ++i) {
    elem = JSON.parse(hvals[i]);
    if(!elem.view && !elem.isCloseCoAuthoring) {
      editorsCount++;
      break;
    }
  }
  return editorsCount;
}
function* hasEditors(docId, opt_hvals) {
  let editorsCount = yield* getEditorsCount(docId, opt_hvals);
  return editorsCount > 0;
}
function* isUserReconnect(docId, userId, connectionId) {
  var elem;
  var hvals = yield* getAllPresence(docId);
  for (var i = 0; i < hvals.length; ++i) {
    elem = JSON.parse(hvals[i]);
    if (userId === elem.id && connectionId !== elem.connectionId) {
      return true;
    }
  }
  return false;
}
function* publish(data, optDocId, optUserId, opt_pubsub) {
  var needPublish = true;
  if(optDocId && optUserId) {
    needPublish = false;
    var hvals = yield* getAllPresence(optDocId);
    for (var i = 0; i < hvals.length; ++i) {
      var elem = JSON.parse(hvals[i]);
      if(optUserId != elem.id) {
        needPublish = true;
        break;
      }
    }
  }
  if(needPublish) {
    var msg = JSON.stringify(data);
    var realPubsub = opt_pubsub ? opt_pubsub : pubsub;
    if (realPubsub) {
      realPubsub.publish(msg);
    }
  }
  return needPublish;
}
function* addTask(data, priority, opt_queue, opt_expiration) {
  var realQueue = opt_queue ? opt_queue : queue;
  yield realQueue.addTask(data, priority, opt_expiration);
}
function* removeResponse(data) {
  yield queue.removeResponse(data);
}

function* getOriginalParticipantsId(docId) {
  var result = [], tmpObject = {};
  var hvals = yield* getAllPresence(docId);
  for (var i = 0; i < hvals.length; ++i) {
    var elem = JSON.parse(hvals[i]);
    if (!elem.view && !elem.isCloseCoAuthoring) {
      tmpObject[elem.idOriginal] = 1;
    }
  }
  for (var name in tmpObject) if (tmpObject.hasOwnProperty(name)) {
    result.push(name);
  }
  return result;
}

function* sendServerRequest(docId, uri, dataObject, opt_checkAuthorization) {
  logger.debug('postData request: docId = %s;url = %s;data = %j', docId, uri, dataObject);
  let auth;
  if (cfgTokenEnableRequestOutbox) {
    auth = utils.fillJwtForRequest(dataObject);
    if (opt_checkAuthorization && !opt_checkAuthorization(auth, dataObject)) {
      auth = utils.fillJwtForRequest(dataObject);
      logger.warn('authorization reduced to: docId = %s; length=%d', docId, auth.length);
    }
    if (cfgTokenOutboxInBody) {
      dataObject = {token: auth};
      auth = undefined;
    }
  }
  let res = yield utils.postRequestPromise(uri, JSON.stringify(dataObject), cfgCallbackRequestTimeout * 1000, auth);
  logger.debug('postData response: docId = %s;data = %s', docId, res);
  return res;
}

// Парсинг ссылки
function parseUrl(callbackUrl) {
  var result = null;
  try {
    //делать decodeURIComponent не нужно http://expressjs.com/en/4x/api.html#app.settings.table
    //по умолчанию express использует 'query parser' = 'extended', но даже в 'simple' версии делается decode
    //percent-encoded characters within the query string will be assumed to use UTF-8 encoding
    var parseObject = url.parse(callbackUrl);
    var isHttps = 'https:' === parseObject.protocol;
    var port = parseObject.port;
    if (!port) {
      port = isHttps ? defaultHttpsPort : defaultHttpPort;
    }
    result = {
      'https': isHttps,
      'host': parseObject.hostname,
      'port': port,
      'path': parseObject.path,
      'href': parseObject.href
    };
  } catch (e) {
    logger.error("error parseUrl %s:\r\n%s", callbackUrl, e.stack);
    result = null;
  }

  return result;
}

function* getCallback(id) {
  var callbackUrl = null;
  var baseUrl = null;
  var selectRes = yield taskResult.select(id);
  if (selectRes.length > 0) {
    var row = selectRes[0];
    if (row.callback) {
      callbackUrl = row.callback;
    }
    if (row.baseurl) {
      baseUrl = row.baseurl;
    }
  }
  if (null != callbackUrl && null != baseUrl) {
    return {server: parseUrl(callbackUrl), baseUrl: baseUrl};
  } else {
    return null;
  }
}
function* getChangesIndex(docId) {
  var res = 0;
  var redisRes = yield utils.promiseRedis(redisClient, redisClient.get, redisKeyChangeIndex + docId);
  if (null != redisRes) {
    res = parseInt(redisRes);
  } else {
    var getRes = yield sqlBase.getChangesIndexPromise(docId);
    if (getRes && getRes.length > 0 && null != getRes[0]['change_id']) {
      res = getRes[0]['change_id'] + 1;
    }
  }
  return res;
}
function* getLastSave(docId) {
  var res = yield utils.promiseRedis(redisClient, redisClient.hgetall, redisKeyLastSave + docId);
  if (res) {
    if (res.time) {
      res.time = parseInt(res.time);
    }
    if (res.index) {
      res.index = parseInt(res.index);
    }
  }
  return res;
}
function getForceSaveIndex(time, index) {
  return time + '_' + index;
}
function* setForceSave(docId, forceSave, cmd, success) {
  let forceSaveIndex = getForceSaveIndex(forceSave.getTime(), forceSave.getIndex());
  if (success) {
    yield utils.promiseRedis(redisClient, redisClient.hset, redisKeyForceSave + docId, forceSaveIndex, true);
  } else {
    yield utils.promiseRedis(redisClient, redisClient.hdel, redisKeyForceSave + docId, forceSaveIndex);
  }
  let forceSaveType = forceSave.getType();
  if (commonDefines.c_oAscForceSaveTypes.Command !== forceSaveType) {
    yield* publish({
                     type: commonDefines.c_oPublishType.forceSave, docId: docId,
                     data: {type: forceSaveType, time: forceSave.getTime(), success: success}
                   }, cmd.getUserConnectionId());
  }
}
function* getLastForceSave(docId, lastSave) {
  let res = false;
  if (lastSave) {
    let forceSaveIndex = getForceSaveIndex(lastSave.time, lastSave.index);
    let forceSave = yield utils.promiseRedis(redisClient, redisClient.hget, redisKeyForceSave + docId, forceSaveIndex);
    if (forceSave) {
      res = true;
    }
  }
  return res;
}
function* startForceSave(docId, type, opt_userdata, opt_userConnectionId, opt_baseUrl, opt_queue, opt_pubsub) {
  logger.debug('startForceSave start:docId = %s', docId);
  let res = {code: commonDefines.c_oAscServerCommandErrors.NoError, time: null};
  let lastSave = null;
  if (!shutdownFlag) {
    lastSave = yield* getLastSave(docId);
    if (lastSave && undefined !== lastSave.time && undefined !== lastSave.index) {
      let forceSaveIndex = getForceSaveIndex(lastSave.time, lastSave.index);
      let multi = redisClient.multi([
                                      ['hsetnx', redisKeyForceSave + docId, forceSaveIndex, false],
                                      ['expire', redisKeyForceSave + docId, cfgExpForceSave]
                                    ]);
      let execRes = yield utils.promiseRedis(multi, multi.exec);
      //hsetnx 0 if field already exists
      if (0 == execRes[0]) {
        lastSave = null;
      }
    } else {
      lastSave = null;
    }
  }
  if (lastSave) {
    logger.debug('startForceSave lastSave:docId = %s; lastSave = %j', docId, lastSave);
    let baseUrl = opt_baseUrl || lastSave.baseUrl;
    let forceSave = new commonDefines.CForceSaveData(lastSave);
    forceSave.setType(type);

    if (commonDefines.c_oAscForceSaveTypes.Timeout === type) {
      yield* publish({
                       type: commonDefines.c_oPublishType.forceSave, docId: docId,
                       data: {type: type, time: forceSave.getTime(), start: true}
                     }, undefined, undefined, opt_pubsub);
    }

    let priority;
    let expiration;
    if (commonDefines.c_oAscForceSaveTypes.Timeout === type) {
      priority = constants.QUEUE_PRIORITY_VERY_LOW;
      expiration = FORCE_SAVE_EXPIRATION;
    } else {
      priority = constants.QUEUE_PRIORITY_LOW;
    }
    //start new convert
    let status = yield* converterService.convertFromChanges(docId, baseUrl, forceSave, opt_userdata,
                                                            opt_userConnectionId, priority, expiration, opt_queue);
    if (constants.NO_ERROR === status.err) {
      res.time = forceSave.getTime();
    } else {
      res.code = commonDefines.c_oAscServerCommandErrors.UnknownError;
    }
    logger.debug('startForceSave convertFromChanges:docId = %s; status = %d', docId, status.err);
  } else {
    res.code = commonDefines.c_oAscServerCommandErrors.NotModified;
    logger.debug('startForceSave NotModified no changes:docId = %s', docId);
  }
  logger.debug('startForceSave end:docId = %s', docId);
  return res;
}
function handleDeadLetter(data) {
  return co(function*() {
    let docId = 'null';
    try {
      var isRequeued = false;
      let task = new commonDefines.TaskQueueData(JSON.parse(data));
      if (task) {
        let cmd = task.getCmd();
        docId = cmd.getDocId();
        logger.warn('handleDeadLetter start: docId = %s %s', docId, data);
        let forceSave = cmd.getForceSave();
        if (forceSave && commonDefines.c_oAscForceSaveTypes.Timeout == forceSave.getType()) {
          let lastSave = yield* getLastSave(docId);
          //check that there are no new changes
          if (lastSave && forceSave.getTime() === lastSave.time && forceSave.getIndex() === lastSave.index) {
            //requeue task
            yield* addTask(task, constants.QUEUE_PRIORITY_VERY_LOW, undefined, FORCE_SAVE_EXPIRATION);
            isRequeued = true;
          }
        } else {
          //simulate error response
          cmd.setStatusInfo(constants.CONVERT_DEAD_LETTER);
          canvasService.receiveTask(JSON.stringify(task))
        }
      }
      logger.warn('handleDeadLetter end: docId = %s; requeue = %s', docId, isRequeued);
    } catch (err) {
      logger.error('handleDeadLetter error: docId = %s\r\n%s', docId, err.stack);
    }
  });
}
/**
 * Отправка статуса, чтобы знать когда документ начал редактироваться, а когда закончился
 * @param docId
 * @param {number} bChangeBase
 * @param callback
 * @param baseUrl
 */
function* sendStatusDocument(docId, bChangeBase, userAction, callback, baseUrl, opt_userData) {
  if (!callback) {
    var getRes = yield* getCallback(docId);
    if (getRes) {
      callback = getRes.server;
      if (!baseUrl) {
        baseUrl = getRes.baseUrl;
      }
    }
  }
  if (null == callback) {
    return;
  }

  var status = c_oAscServerStatus.Editing;
  var participants = yield* getOriginalParticipantsId(docId);
  if (0 === participants.length) {
    var puckerIndex = yield* getChangesIndex(docId);
    if (!(puckerIndex > 0)) {
      status = c_oAscServerStatus.Closed;
    }
  }

  if (c_oAscChangeBase.No !== bChangeBase) {
    //update callback even if the connection is closed to avoid script:
    //open->make changes->disconnect->subscription from community->reconnect
    if (c_oAscChangeBase.All === bChangeBase) {
      //always override callback to avoid expired callbacks
      var updateTask = new taskResult.TaskResultData();
      updateTask.key = docId;
      updateTask.callback = callback.href;
      updateTask.baseurl = baseUrl;
      var updateIfRes = yield taskResult.update(updateTask);
      if (updateIfRes.affectedRows > 0) {
        logger.debug('sendStatusDocument updateIf: docId = %s', docId);
      } else {
        logger.debug('sendStatusDocument updateIf no effect: docId = %s', docId);
      }
    }
  }

  var sendData = new commonDefines.OutputSfcData();
  sendData.setKey(docId);
  sendData.setStatus(status);
  if (c_oAscServerStatus.Closed !== status) {
    sendData.setUsers(participants);
  }
  if (userAction) {
    sendData.setActions([userAction]);
  }
  if (opt_userData) {
    sendData.setUserData(opt_userData);
  }
  var uri = callback.href;
  var replyData = null;
  try {
    replyData = yield* sendServerRequest(docId, uri, sendData);
  } catch (err) {
    replyData = null;
    logger.error('postData error: docId = %s;url = %s;data = %j\r\n%s', docId, uri, sendData, err.stack);
  }
  yield* onReplySendStatusDocument(docId, replyData);
  return callback;
}
function parseReplyData(docId, replyData) {
  var res = null;
  if (replyData) {
    try {
      res = JSON.parse(replyData);
    } catch (e) {
      logger.error("error parseReplyData: docId = %s; data = %s\r\n%s", docId, replyData, e.stack);
      res = null;
    }
  }
  return res;
}
function* onReplySendStatusDocument(docId, replyData) {
  var oData = parseReplyData(docId, replyData);
  if (!(oData && commonDefines.c_oAscServerCommandErrors.NoError == oData.error)) {
    // Ошибка подписки на callback, посылаем warning
    yield* publish({type: commonDefines.c_oPublishType.warning, docId: docId, description: 'Error on save server subscription!'});
  }
}
function* publishCloseUsersConnection(docId, users, isOriginalId, code, description) {
  if (Array.isArray(users)) {
    let usersMap = users.reduce(function(map, val) {
      map[val] = 1;
      return map;
    }, {});
    yield* publish({
                     type: commonDefines.c_oPublishType.closeConnection, docId: docId, usersMap: usersMap,
                     isOriginalId: isOriginalId, code: code, description: description
                   });
  }
}
function closeUsersConnection(docId, usersMap, isOriginalId, code, description) {
  let elConnection;
  for (let i = connections.length - 1; i >= 0; --i) {
    elConnection = connections[i];
    if (elConnection.docId === docId) {
      if (isOriginalId ? usersMap[elConnection.user.idOriginal] : usersMap[elConnection.user.id]) {
        elConnection.close(code, description);
      }
    }
  }
}
function* dropUsersFromDocument(docId, users) {
  if (Array.isArray(users)) {
    yield* publish({type: commonDefines.c_oPublishType.drop, docId: docId, users: users, description: ''});
  }
}

function dropUserFromDocument(docId, userId, description) {
  var elConnection;
  for (var i = 0, length = connections.length; i < length; ++i) {
    elConnection = connections[i];
    if (elConnection.docId === docId && userId === elConnection.user.idOriginal && !elConnection.isCloseCoAuthoring) {
      sendData(elConnection,
        {
          type: "drop",
          description: description
        });//Or 0 if fails
    }
  }
}

// Подписка на эвенты:
function* bindEvents(docId, callback, baseUrl, opt_userAction, opt_userData) {
  // Подписка на эвенты:
  // - если пользователей нет и изменений нет, то отсылаем статус "закрыто" и в базу не добавляем
  // - если пользователей нет, а изменения есть, то отсылаем статус "редактируем" без пользователей, но добавляем в базу
  // - если есть пользователи, то просто добавляем в базу
  var bChangeBase;
  var oCallbackUrl;
  if (!callback) {
    var getRes = yield* getCallback(docId);
    oCallbackUrl = getRes.server;
    bChangeBase = c_oAscChangeBase.Delete;
  } else {
    oCallbackUrl = parseUrl(callback);
    bChangeBase = c_oAscChangeBase.All;
    if (null !== oCallbackUrl) {
      let filterStatus = yield* utils.checkHostFilter(oCallbackUrl.host);
      if (filterStatus > 0) {
        logger.warn('checkIpFilter error: docId = %s;url = %s', docId, callback);
        //todo add new error type
        oCallbackUrl = null;
      }
    }
  }
  if (null === oCallbackUrl) {
    return commonDefines.c_oAscServerCommandErrors.ParseError;
  } else {
    yield* sendStatusDocument(docId, bChangeBase, opt_userAction, oCallbackUrl, baseUrl, opt_userData);
    return commonDefines.c_oAscServerCommandErrors.NoError;
  }
}

function* cleanDocumentOnExit(docId, deleteChanges) {
  //clean redis (redisKeyPresenceSet and redisKeyPresenceHash removed with last element)
  var redisArgs = [redisClient, redisClient.del, redisKeyLocks + docId,
      redisKeyMessage + docId, redisKeyChangeIndex + docId, redisKeyForceSave + docId, redisKeyLastSave + docId];
  utils.promiseRedis.apply(this, redisArgs);
  //remove changes
  if (deleteChanges) {
    sqlBase.deleteChanges(docId, null);
    //delete forgotten after successful send on callbackUrl
    yield storage.deletePath(cfgForgottenFiles + '/' + docId);
  }
}
function* cleanDocumentOnExitNoChanges(docId, opt_userId) {
  var userAction = opt_userId ? new commonDefines.OutputAction(commonDefines.c_oAscUserAction.Out, opt_userId) : null;
  // Отправляем, что все ушли и нет изменений (чтобы выставить статус на сервере об окончании редактирования)
  yield* sendStatusDocument(docId, c_oAscChangeBase.No, userAction);
  //если пользователь зашел в документ, соединение порвалось, на сервере удалилась вся информация,
  //при восстановлении соединения userIndex сохранится и он совпадет с userIndex следующего пользователя
  yield* cleanDocumentOnExit(docId, false);
}

function* _createSaveTimer(docId, opt_userId, opt_queue, opt_noDelay) {
  var updateMask = new taskResult.TaskResultData();
  updateMask.key = docId;
  updateMask.status = taskResult.FileStatus.Ok;
  var updateTask = new taskResult.TaskResultData();
  updateTask.status = taskResult.FileStatus.SaveVersion;
  updateTask.statusInfo = utils.getMillisecondsOfHour(new Date());
  var updateIfRes = yield taskResult.updateIf(updateTask, updateMask);
  if (updateIfRes.affectedRows > 0) {
    if(!opt_noDelay){
      yield utils.sleep(cfgAscSaveTimeOutDelay);
    }
    while (true) {
      if (!sqlBase.isLockCriticalSection(docId)) {
        canvasService.saveFromChanges(docId, updateTask.statusInfo, null, opt_userId, opt_queue);
        break;
      }
      yield utils.sleep(c_oAscLockTimeOutDelay);
    }
  } else {
    //если не получилось - значит FileStatus=SaveVersion(кто-то другой начал сборку) или UpdateVersion(сборка закончена)
    //в этом случае ничего делать не надо
    logger.debug('_createSaveTimer updateIf no effect');
  }
}

function checkJwt(docId, token, type) {
  var res = {decoded: null, description: null, code: null, token: token};
  var secret;
  switch (type) {
    case commonDefines.c_oAscSecretType.Browser:
      secret = utils.getSecret(docId, cfgTokenBrowserSecretFromInbox ? cfgSecretInbox : cfgSecretBrowser, null, token);
      break;
    case commonDefines.c_oAscSecretType.Inbox:
      secret = utils.getSecret(docId, cfgSecretInbox, null, token);
      break;
    case commonDefines.c_oAscSecretType.Session:
      secret = utils.getSecretByElem(cfgSecretSession);
      break;
  }
  if (undefined == secret) {
    logger.warn('empty secret: docId = %s token = %s', docId, token);
  }
  try {
    res.decoded = jwt.verify(token, secret);
    logger.debug('checkJwt success: docId = %s decoded = %j', docId, res.decoded);
  } catch (err) {
    logger.warn('checkJwt error: docId = %s name = %s message = %s token = %s', docId, err.name, err.message, token);
    if ('TokenExpiredError' === err.name) {
      res.code = constants.JWT_EXPIRED_CODE;
      res.description = constants.JWT_EXPIRED_REASON + err.message;
    } else if ('JsonWebTokenError' === err.name) {
      res.code = constants.JWT_ERROR_CODE;
      res.description = constants.JWT_ERROR_REASON + err.message;
    }
  }
  return res;
}
function checkJwtHeader(docId, req) {
  var authorization = req.get(cfgTokenInboxHeader);
  if (authorization && authorization.startsWith(cfgTokenInboxPrefix)) {
    var token = authorization.substring(cfgTokenInboxPrefix.length);
    return checkJwt(docId, token, commonDefines.c_oAscSecretType.Inbox);
  }
  return null;
}
function checkJwtPayloadHash(docId, hash, body, token) {
  var res = false;
  if (body && Buffer.isBuffer(body)) {
    var decoded = jwt.decode(token, {complete: true});
    var hmac = jwa(decoded.header.alg);
    var secret = utils.getSecret(docId, cfgSecretInbox, null, token);
    var signature = hmac.sign(body, secret);
    res = (hash === signature);
  }
  return res;
}
function getRequestParams(docId, req, opt_isNotInBody, opt_tokenAssign) {
  let res = {code: constants.NO_ERROR, params: undefined};
  if (req.body && Buffer.isBuffer(req.body) && !opt_isNotInBody) {
    res.params = JSON.parse(req.body.toString('utf8'));
  } else {
    res.params = req.query;
  }
  if (cfgTokenEnableRequestInbox) {
    res.code = constants.VKEY;
    let checkJwtRes;
    if (cfgTokenInboxInBody && !opt_isNotInBody) {
      checkJwtRes = checkJwt(docId, res.params.token, commonDefines.c_oAscSecretType.Inbox);
    } else {
      //for compatibility
      checkJwtRes = checkJwtHeader(docId, req);
    }
    if (checkJwtRes) {
      if (checkJwtRes.decoded) {
        res.code = constants.NO_ERROR;
        if (cfgTokenInboxInBody && !opt_tokenAssign) {
          res.params = checkJwtRes.decoded;
        } else {
          //for compatibility
          if (!utils.isEmptyObject(checkJwtRes.decoded.payload)) {
            Object.assign(res.params, checkJwtRes.decoded.payload);
          } else if (checkJwtRes.decoded.payloadhash) {
            if (!checkJwtPayloadHash(docId, checkJwtRes.decoded.payloadhash, req.body, checkJwtRes.token)) {
              res.code = constants.VKEY;
            }
          } else if (!utils.isEmptyObject(checkJwtRes.decoded.query)) {
            Object.assign(res.params, checkJwtRes.decoded.query);
          }
        }
      } else {
        if (constants.JWT_EXPIRED_CODE == checkJwtRes.code) {
          res.code = constants.VKEY_KEY_EXPIRE;
        }
      }
    }
  }
  return res;
}

exports.c_oAscServerStatus = c_oAscServerStatus;
exports.sendData = sendData;
exports.parseUrl = parseUrl;
exports.parseReplyData = parseReplyData;
exports.sendServerRequest = sendServerRequest;
exports.createSaveTimerPromise = co.wrap(_createSaveTimer);
exports.getAllPresencePromise = co.wrap(getAllPresence);
exports.publish = publish;
exports.addTask = addTask;
exports.removeResponse = removeResponse;
exports.hasEditors = hasEditors;
exports.getEditorsCountPromise = co.wrap(getEditorsCount);
exports.getCallback = getCallback;
exports.getIsShutdown = getIsShutdown;
exports.getChangesIndexPromise = co.wrap(getChangesIndex);
exports.cleanDocumentOnExitPromise = co.wrap(cleanDocumentOnExit);
exports.cleanDocumentOnExitNoChangesPromise = co.wrap(cleanDocumentOnExitNoChanges);
exports.setForceSave = setForceSave;
exports.getLastSave = getLastSave;
exports.getLastForceSave = getLastForceSave;
exports.startForceSavePromise = co.wrap(startForceSave);
exports.checkJwt = checkJwt;
exports.getRequestParams = getRequestParams;
exports.checkJwtHeader = checkJwtHeader;
exports.checkJwtPayloadHash = checkJwtPayloadHash;
exports.install = function(server, callbackFunction) {
  var sockjs_echo = sockjs.createServer(cfgSockjs),
    urlParse = new RegExp("^/doc/([" + constants.DOC_ID_PATTERN + "]*)/c.+", 'i');

  sockjs_echo.on('connection', function(conn) {
    if (!conn) {
      logger.error("null == conn");
      return;
    }
    if (getIsShutdown()) {
      sendFileError(conn, 'Server shutdow');
      return;
    }
    conn.baseUrl = utils.getBaseUrlByConnection(conn);
    conn.sessionIsSendWarning = false;
    conn.sessionTimeConnect = conn.sessionTimeLastAction = new Date().getTime();

    conn.on('data', function(message) {
      return co(function* () {
      var docId = 'null';
      try {
        var startDate = null;
        if(clientStatsD) {
          startDate = new Date();
        }
        var data = JSON.parse(message);
        docId = conn.docId;
        logger.info('data.type = ' + data.type + ' id = ' + docId);
        if(getIsShutdown())
        {
          logger.debug('Server shutdown receive data');
          return;
        }
        if (conn.isCiriticalError && ('message' == data.type || 'getLock' == data.type || 'saveChanges' == data.type ||
            'isSaveLock' == data.type)) {
          logger.warn("conn.isCiriticalError send command: docId = %s type = %s", docId, data.type);
          conn.close(constants.ACCESS_DENIED_CODE, constants.ACCESS_DENIED_REASON);
          return;
        }
        if ((conn.isCloseCoAuthoring || (conn.user && conn.user.view)) &&
            ('getLock' == data.type || 'saveChanges' == data.type || 'isSaveLock' == data.type)) {
          logger.warn("conn.user.view||isCloseCoAuthoring access deny: docId = %s type = %s", docId, data.type);
          conn.close(constants.ACCESS_DENIED_CODE, constants.ACCESS_DENIED_REASON);
          return;
        }
        switch (data.type) {
          case 'auth'          :
            yield* auth(conn, data);
            break;
          case 'message'        :
            yield* onMessage(conn, data);
            break;
          case 'cursor'        :
            yield* onCursor(conn, data);
            break;
          case 'getLock'        :
            yield* getLock(conn, data, false);
            break;
          case 'saveChanges'      :
            yield* saveChanges(conn, data);
            break;
          case 'isSaveLock'      :
            yield* isSaveLock(conn, data);
            break;
          case 'unSaveLock'      :
            yield* unSaveLock(conn, -1, -1);
            break;	// Индекс отправляем -1, т.к. это экстренное снятие без сохранения
          case 'getMessages'      :
            yield* getMessages(conn, data);
            break;
          case 'unLockDocument'    :
            yield* checkEndAuthLock(data.unlock, data.isSave, docId, conn.user.id, data.releaseLocks, data.deleteIndex, conn);
            break;
          case 'close':
            yield* closeDocument(conn, false);
            break;
          case 'versionHistory'          :
            yield* versionHistory(conn, new commonDefines.InputCommand(data.cmd));
            break;
          case 'openDocument'      :
            var cmd = new commonDefines.InputCommand(data.message);
            yield canvasService.openDocument(conn, cmd);
            break;
          case 'changesError':
            logger.error("changesError: docId = %s %s", docId, data.stack);
            break;
          case 'extendSession' :
            conn.sessionIsSendWarning = false;
            conn.sessionTimeLastAction = new Date().getTime() - data.idletime;
            break;
          case 'forceSaveStart' :
            var forceSaveRes;
            if (conn.user) {
              forceSaveRes = yield* startForceSave(docId, commonDefines.c_oAscForceSaveTypes.Button, undefined, conn.user.id);
            } else {
              forceSaveRes = {code: commonDefines.c_oAscServerCommandErrors.UnknownError, time: null};
            }
            sendData(conn, {type: "forceSaveStart", messages: forceSaveRes});
            break;
          default:
            logger.debug("unknown command %s", message);
            break;
        }
        if(clientStatsD) {
          if('openDocument' != data.type) {
            clientStatsD.timing('coauth.data.' + data.type, new Date() - startDate);
          }
        }
      } catch (e) {
        logger.error("error receiving response: docId = %s type = %s\r\n%s", docId, (data && data.type) ? data.type : 'null', e.stack);
      }
      });
    });
    conn.on('error', function() {
      logger.error("On error");
    });
    conn.on('close', function() {
      return co(function* () {
        var docId = 'null';
        try {
          docId = conn.docId;
          yield* closeDocument(conn, true);
        } catch (err) {
          logger.error('Error conn close: docId = %s\r\n%s', docId, err.stack);
        }
      });
    });

    _checkLicense(conn);
  });
  /**
   *
   * @param conn
   * @param isCloseConnection - закрываем ли мы окончательно соединение
   */
  function* closeDocument(conn, isCloseConnection) {
    var userLocks, reconnected = false, bHasEditors, bHasChanges;
    var docId = conn.docId;
    if (null == docId) {
      return;
    }
    var hvals;
    let participantsTimestamp;
    var tmpUser = conn.user;
    var isView = tmpUser.view;
    logger.info("Connection closed or timed out: userId = %s isCloseConnection = %s docId = %s", tmpUser.id, isCloseConnection, docId);
    var isCloseCoAuthoringTmp = conn.isCloseCoAuthoring;
    if (isCloseConnection) {
      //Notify that participant has gone
      connections = _.reject(connections, function(el) {
        return el.id === conn.id;//Delete this connection
      });
      //Check if it's not already reconnected
      reconnected = yield* isUserReconnect(docId, tmpUser.id, conn.id);
      if (reconnected) {
        logger.info("reconnected: userId = %s docId = %s", tmpUser.id, docId);
      } else {
        var multi = redisClient.multi([['hdel', redisKeyPresenceHash + docId, tmpUser.id],
                                        ['zrem', redisKeyPresenceSet + docId, tmpUser.id]]);
        yield utils.promiseRedis(multi, multi.exec);
        hvals = yield* getAllPresence(docId);
        participantsTimestamp = Date.now();
        if (hvals.length <= 0) {
          yield utils.promiseRedis(redisClient, redisClient.zrem, redisKeyDocuments, docId);
        }
      }
    } else {
      if (!conn.isCloseCoAuthoring) {
        tmpUser.view = true;
        conn.isCloseCoAuthoring = true;
        yield* updatePresence(docId, tmpUser.id, getConnectionInfo(conn));
        if (cfgTokenEnableBrowser) {
          sendDataRefreshToken(conn, fillJwtByConnection(conn));
        }
      }
    }

    if (isCloseCoAuthoringTmp) {
      //we already close connection
      return;
    }

    if (!reconnected) {
      //revert old view to send event
      var tmpView = tmpUser.view;
      tmpUser.view = isView;
      let participants = yield* getParticipantMap(docId, undefined, undefined, hvals);
      if (!participantsTimestamp) {
        participantsTimestamp = Date.now();
      }
      yield* publish({type: commonDefines.c_oPublishType.participantsState, docId: docId, userId: tmpUser.id, participantsTimestamp: participantsTimestamp, participants: participants}, docId, tmpUser.id);
      tmpUser.view = tmpView;

      // Для данного пользователя снимаем лок с сохранения
      var saveLock = yield utils.promiseRedis(redisClient, redisClient.get, redisKeySaveLock + docId);
      if (conn.user.id == saveLock) {
        yield utils.promiseRedis(redisClient, redisClient.del, redisKeySaveLock + docId);
      }

      // Только если редактируем
      if (false === isView) {
        bHasEditors = yield* hasEditors(docId, hvals);
        var puckerIndex = yield* getChangesIndex(docId);
        bHasChanges = puckerIndex > 0;

        let needSendStatus = true;
        if (conn.encrypted) {
          let selectRes = yield taskResult.select(docId);
          if (selectRes.length > 0) {
            var row = selectRes[0];
            if (taskResult.FileStatus.UpdateVersion === row.status) {
              needSendStatus = false;
            }
          }
        }
        // Если у нас нет пользователей, то удаляем все сообщения
        if (!bHasEditors) {
          // На всякий случай снимаем lock
          yield utils.promiseRedis(redisClient, redisClient.del, redisKeySaveLock + docId);

          let needSaveChanges = bHasChanges;
          if (!needSaveChanges) {
            //start save changes if forgotten file exists.
            //more effective to send file without sfc, but this method is simpler by code
            let forgotten = yield storage.listObjects(cfgForgottenFiles + '/' + docId);
            needSaveChanges = forgotten.length > 0;
            logger.debug('closeDocument hasForgotten %s: docId = %s', needSaveChanges, docId);
          }
<<<<<<< HEAD
          if (needSaveChanges && needSendStatus) {
=======
          if (needSaveChanges && !conn.encrypted) {
>>>>>>> 415fce3f
            // Send changes to save server
            yield* _createSaveTimer(docId, tmpUser.idOriginal);
          } else if (needSendStatus) {
            yield* cleanDocumentOnExitNoChanges(docId, tmpUser.idOriginal);
          } else {
            yield* cleanDocumentOnExit(docId);
          }
        } else if (needSendStatus) {
          yield* sendStatusDocument(docId, c_oAscChangeBase.No, new commonDefines.OutputAction(commonDefines.c_oAscUserAction.Out, tmpUser.idOriginal));
        }

        //Давайдосвиданья!
        //Release locks
        userLocks = yield* getUserLocks(docId, conn.sessionId);
        if (0 < userLocks.length) {
          //todo на close себе ничего не шлем
          //sendReleaseLock(conn, userLocks);
          yield* publish({type: commonDefines.c_oPublishType.releaseLock, docId: docId, userId: conn.user.id, locks: userLocks}, docId, conn.user.id);
        }

        // Для данного пользователя снимаем Lock с документа
        yield* checkEndAuthLock(true, false, docId, conn.user.id);
      }
    }
  }

  function* versionHistory(conn, cmd) {
    var docIdOld = conn.docId;
    var docIdNew = cmd.getDocId();
    //check jwt
    if (cfgTokenEnableBrowser) {
      var checkJwtRes = checkJwt(docIdNew, cmd.getJwt(), commonDefines.c_oAscSecretType.Browser);
      if (checkJwtRes.decoded) {
        fillVersionHistoryFromJwt(checkJwtRes.decoded, cmd);
        docIdNew = cmd.getDocId();
      } else {
        if (constants.JWT_EXPIRED_CODE == checkJwtRes.code && !cmd.getCloseOnError()) {
          sendData(conn, {type: "expiredToken"});
        } else {
          conn.close(checkJwtRes.code, checkJwtRes.description);
        }
        return;
      }
    }
    if (docIdOld !== docIdNew) {
      var tmpUser = conn.user;
      //remove presence(other data was removed before in closeDocument)
      var multi = redisClient.multi([
                                      ['hdel', redisKeyPresenceHash + docIdOld, tmpUser.id],
                                      ['zrem', redisKeyPresenceSet + docIdOld, tmpUser.id]
                                    ]);
      yield utils.promiseRedis(multi, multi.exec);
      var hvals = yield* getAllPresence(docIdOld);
      if (hvals.length <= 0) {
        yield utils.promiseRedis(redisClient, redisClient.zrem, redisKeyDocuments, docIdOld);
      }

      //apply new
      conn.docId = docIdNew;
      yield* updatePresence(docIdNew, tmpUser.id, getConnectionInfo(conn));
      if (cfgTokenEnableBrowser) {
        sendDataRefreshToken(conn, fillJwtByConnection(conn));
      }
    }
    //open
    yield canvasService.openDocument(conn, cmd, null);
  }
  // Получение изменений для документа (либо из кэша, либо обращаемся к базе, но только если были сохранения)
  function* getDocumentChanges(docId, optStartIndex, optEndIndex) {
    // Если за тот момент, пока мы ждали из базы ответа, все ушли, то отправлять ничего не нужно
    var arrayElements = yield sqlBase.getChangesPromise(docId, optStartIndex, optEndIndex);
    var j, element;
    var objChangesDocument = new DocumentChanges(docId);
    for (j = 0; j < arrayElements.length; ++j) {
      element = arrayElements[j];

      // Добавляем GMT, т.к. в базу данных мы пишем UTC, но сохраняется туда строка без UTC и при зачитывании будет неправильное время
      objChangesDocument.push({docid: docId, change: element['change_data'],
        time: element['change_date'].getTime(), user: element['user_id'],
        useridoriginal: element['user_id_original']});
    }
    return objChangesDocument;
  }

  function* getAllLocks(docId) {
    var docLockRes = [];
    var docLock = yield utils.promiseRedis(redisClient, redisClient.lrange, redisKeyLocks + docId, 0, -1);
    for (var i = 0; i < docLock.length; ++i) {
      docLockRes.push(JSON.parse(docLock[i]));
    }
    return docLockRes;
  }
  function* addLocks(docId, toCache, isReplace) {
    if (toCache && toCache.length > 0) {
      toCache.unshift('rpush', redisKeyLocks + docId);
      var multiArgs = [toCache, ['expire', redisKeyLocks + docId, cfgExpLocks]];
      if (isReplace) {
        multiArgs.unshift(['del', redisKeyLocks + docId]);
      }
      var multi = redisClient.multi(multiArgs);
      yield utils.promiseRedis(multi, multi.exec);
    }
  }
  function* getUserLocks(docId, sessionId) {
    var userLocks = [], i;
    var toCache = [];
    var docLock = yield* getAllLocks(docId);
    for (i = 0; i < docLock.length; ++i) {
      var elem = docLock[i];
      if (elem.sessionId === sessionId) {
        userLocks.push(elem);
      } else {
        toCache.push(JSON.stringify(elem));
      }
    }
    //remove all
    yield utils.promiseRedis(redisClient, redisClient.del, redisKeyLocks + docId);
    //set all
    yield* addLocks(docId, toCache);
    return userLocks;
  }

  function* getParticipantMap(docId, opt_userId, opt_connInfo, opt_hvals) {
    const participantsMap = [];
    let hvals;
    if (opt_hvals) {
      hvals = opt_hvals;
    } else {
      hvals = yield* getAllPresence(docId, opt_userId, opt_connInfo);
    }
    for (let i = 0; i < hvals.length; ++i) {
      const elem = JSON.parse(hvals[i]);
      if (!elem.isCloseCoAuthoring) {
        participantsMap.push(elem);
      }
    }
    return participantsMap;
  }

	function* checkEndAuthLock(unlock, isSave, docId, userId, releaseLocks, deleteIndex, conn) {
		let result = false;

		if (null != deleteIndex && -1 !== deleteIndex) {
			let puckerIndex = yield* getChangesIndex(docId);
			const deleteCount = puckerIndex - deleteIndex;
			if (0 < deleteCount) {
				puckerIndex -= deleteCount;
				yield sqlBase.deleteChangesPromise(docId, deleteIndex);
			} else if (0 > deleteCount) {
				logger.error("Error checkEndAuthLock docid: %s ; deleteIndex: %s ; startIndex: %s ; deleteCount: %s", docId,
					deleteIndex, puckerIndex, deleteCount);
			}
			yield* setChangesIndex(docId, puckerIndex);
        }

		if (unlock) {
			const lockDocument = yield utils.promiseRedis(redisClient, redisClient.get, redisKeyLockDoc + docId);
			if (lockDocument && userId === JSON.parse(lockDocument).id) {
				yield utils.promiseRedis(redisClient, redisClient.del, redisKeyLockDoc + docId);

				const participantsMap = yield* getParticipantMap(docId);
				yield* publish({
					type: commonDefines.c_oPublishType.auth,
					docId: docId,
					userId: userId,
					participantsMap: participantsMap
				});

				result = true;
			}
		}

		//Release locks
		if (isSave && conn) {
			if (releaseLocks) {
				const userLocks = yield* getUserLocks(docId, conn.sessionId);
				if (0 < userLocks.length) {
					sendReleaseLock(conn, userLocks);
					yield* publish({
						type: commonDefines.c_oPublishType.releaseLock,
						docId: docId,
						userId: userId,
						locks: userLocks
					}, docId, userId);
				}
			}

			// Автоматически снимаем lock сами
			yield* unSaveLock(conn, -1, -1);
		}

		return result;
	}

  function* setLockDocumentTimer(docId, userId) {
    yield utils.promiseRedis(redisClient, redisClient.expire, redisKeyLockDoc + docId, 2 * cfgExpLockDoc);
    let timerId = setTimeout(function() {
      return co(function*() {
        try {
          logger.warn("lockDocumentsTimerId timeout: docId = %s", docId);
          delete lockDocumentsTimerId[docId];
          //todo remove checkEndAuthLock(only needed for lost connections in redis)
          yield* checkEndAuthLock(true, false, docId, userId);
          yield* publishCloseUsersConnection(docId, [userId], false, constants.DROP_CODE, constants.DROP_REASON);
        } catch (e) {
          logger.error("lockDocumentsTimerId error:\r\n%s", e.stack);
        }
      });
    }, 1000 * cfgExpLockDoc);
    lockDocumentsTimerId[docId] = {timerId: timerId, userId: userId};
    logger.debug("lockDocumentsTimerId set userId = %s: docId = %s", userId, docId);
  }
  function cleanLockDocumentTimer(docId, lockDocumentTimer) {
    clearTimeout(lockDocumentTimer.timerId);
    delete lockDocumentsTimerId[docId];
  }

  function sendParticipantsState(participants, data) {
    _.each(participants, function(participant) {
      sendData(participant, {
        type: "connectState",
        participantsTimestamp: data.participantsTimestamp,
        participants: data.participants,
        waitAuth: !!data.waitAuthUserId
      });
    });
  }

  function sendFileError(conn, errorId) {
    logger.warn('error description: docId = %s errorId = %s', conn.docId, errorId);
    conn.isCiriticalError = true;
    sendData(conn, {type: 'error', description: errorId});
  }

  function* sendFileErrorAuth(conn, sessionId, errorId) {
    conn.sessionId = sessionId;//restore old
    //Kill previous connections
    connections = _.reject(connections, function(el) {
      return el.sessionId === sessionId;//Delete this connection
    });
    //closing could happen during async action
    if (constants.CONN_CLOSED !== conn.readyState) {
      // Кладем в массив, т.к. нам нужно отправлять данные для открытия/сохранения документа
      connections.push(conn);
      yield* updatePresence(conn.docId, conn.user.id, getConnectionInfo(conn));

      sendFileError(conn, errorId);
    }
  }

  // Пересчет только для чужих Lock при сохранении на клиенте, который добавлял/удалял строки или столбцы
  function _recalcLockArray(userId, _locks, oRecalcIndexColumns, oRecalcIndexRows) {
    if (null == _locks) {
      return false;
    }
    var count = _locks.length;
    var element = null, oRangeOrObjectId = null;
    var i;
    var sheetId = -1;
    var isModify = false;
    for (i = 0; i < count; ++i) {
      // Для самого себя не пересчитываем
      if (userId === _locks[i].user) {
        continue;
      }
      element = _locks[i].block;
      if (c_oAscLockTypeElem.Range !== element["type"] ||
        c_oAscLockTypeElemSubType.InsertColumns === element["subType"] ||
        c_oAscLockTypeElemSubType.InsertRows === element["subType"]) {
        continue;
      }
      sheetId = element["sheetId"];

      oRangeOrObjectId = element["rangeOrObjectId"];

      if (oRecalcIndexColumns && oRecalcIndexColumns.hasOwnProperty(sheetId)) {
        // Пересчет колонок
        oRangeOrObjectId["c1"] = oRecalcIndexColumns[sheetId].getLockMe2(oRangeOrObjectId["c1"]);
        oRangeOrObjectId["c2"] = oRecalcIndexColumns[sheetId].getLockMe2(oRangeOrObjectId["c2"]);
        isModify = true;
      }
      if (oRecalcIndexRows && oRecalcIndexRows.hasOwnProperty(sheetId)) {
        // Пересчет строк
        oRangeOrObjectId["r1"] = oRecalcIndexRows[sheetId].getLockMe2(oRangeOrObjectId["r1"]);
        oRangeOrObjectId["r2"] = oRecalcIndexRows[sheetId].getLockMe2(oRangeOrObjectId["r2"]);
        isModify = true;
      }
    }
    return isModify;
  }

  function _addRecalcIndex(oRecalcIndex) {
    if (null == oRecalcIndex) {
      return null;
    }
    var nIndex = 0;
    var nRecalcType = c_oAscRecalcIndexTypes.RecalcIndexAdd;
    var oRecalcIndexElement = null;
    var oRecalcIndexResult = {};

    for (var sheetId in oRecalcIndex) {
      if (oRecalcIndex.hasOwnProperty(sheetId)) {
        if (!oRecalcIndexResult.hasOwnProperty(sheetId)) {
          oRecalcIndexResult[sheetId] = new CRecalcIndex();
        }
        for (; nIndex < oRecalcIndex[sheetId]._arrElements.length; ++nIndex) {
          oRecalcIndexElement = oRecalcIndex[sheetId]._arrElements[nIndex];
          if (true === oRecalcIndexElement.m_bIsSaveIndex) {
            continue;
          }
          nRecalcType = (c_oAscRecalcIndexTypes.RecalcIndexAdd === oRecalcIndexElement._recalcType) ?
            c_oAscRecalcIndexTypes.RecalcIndexRemove : c_oAscRecalcIndexTypes.RecalcIndexAdd;
          // Дублируем для возврата результата (нам нужно пересчитать только по последнему индексу
          oRecalcIndexResult[sheetId].add(nRecalcType, oRecalcIndexElement._position,
            oRecalcIndexElement._count, /*bIsSaveIndex*/true);
        }
      }
    }

    return oRecalcIndexResult;
  }

  function compareExcelBlock(newBlock, oldBlock) {
    // Это lock для удаления или добавления строк/столбцов
    if (null !== newBlock.subType && null !== oldBlock.subType) {
      return true;
    }

    // Не учитываем lock от ChangeProperties (только если это не lock листа)
    if ((c_oAscLockTypeElemSubType.ChangeProperties === oldBlock.subType &&
      c_oAscLockTypeElem.Sheet !== newBlock.type) ||
      (c_oAscLockTypeElemSubType.ChangeProperties === newBlock.subType &&
        c_oAscLockTypeElem.Sheet !== oldBlock.type)) {
      return false;
    }

    var resultLock = false;
    if (newBlock.type === c_oAscLockTypeElem.Range) {
      if (oldBlock.type === c_oAscLockTypeElem.Range) {
        // Не учитываем lock от Insert
        if (c_oAscLockTypeElemSubType.InsertRows === oldBlock.subType || c_oAscLockTypeElemSubType.InsertColumns === oldBlock.subType) {
          resultLock = false;
        } else if (isInterSection(newBlock.rangeOrObjectId, oldBlock.rangeOrObjectId)) {
          resultLock = true;
        }
      } else if (oldBlock.type === c_oAscLockTypeElem.Sheet) {
        resultLock = true;
      }
    } else if (newBlock.type === c_oAscLockTypeElem.Sheet) {
      resultLock = true;
    } else if (newBlock.type === c_oAscLockTypeElem.Object) {
      if (oldBlock.type === c_oAscLockTypeElem.Sheet) {
        resultLock = true;
      } else if (oldBlock.type === c_oAscLockTypeElem.Object && oldBlock.rangeOrObjectId === newBlock.rangeOrObjectId) {
        resultLock = true;
      }
    }
    return resultLock;
  }

  function isInterSection(range1, range2) {
    if (range2.c1 > range1.c2 || range2.c2 < range1.c1 || range2.r1 > range1.r2 || range2.r2 < range1.r1) {
      return false;
    }
    return true;
  }

  // Сравнение для презентаций
  function comparePresentationBlock(newBlock, oldBlock) {
    var resultLock = false;

    switch (newBlock.type) {
      case c_oAscLockTypeElemPresentation.Presentation:
        if (c_oAscLockTypeElemPresentation.Presentation === oldBlock.type) {
          resultLock = newBlock.val === oldBlock.val;
        }
        break;
      case c_oAscLockTypeElemPresentation.Slide:
        if (c_oAscLockTypeElemPresentation.Slide === oldBlock.type) {
          resultLock = newBlock.val === oldBlock.val;
        }
        else if (c_oAscLockTypeElemPresentation.Object === oldBlock.type) {
          resultLock = newBlock.val === oldBlock.slideId;
        }
        break;
      case c_oAscLockTypeElemPresentation.Object:
        if (c_oAscLockTypeElemPresentation.Slide === oldBlock.type) {
          resultLock = newBlock.slideId === oldBlock.val;
        }
        else if (c_oAscLockTypeElemPresentation.Object === oldBlock.type) {
          resultLock = newBlock.objId === oldBlock.objId;
        }
        break;
    }
    return resultLock;
  }

  function* authRestore(conn, sessionId) {
    conn.sessionId = sessionId;//restore old
    //Kill previous connections
    connections = _.reject(connections, function(el) {
      return el.sessionId === sessionId;//Delete this connection
    });

    yield* endAuth(conn, true);
  }

  function fillUsername(data) {
    let user = data.user;
    if (user.firstname && user.lastname) {
      //as in web-apps/apps/common/main/lib/util/utils.js
      let isRu = (data.lang && /^ru/.test(data.lang));
      return isRu ? user.lastname + ' ' + user.firstname : user.firstname + ' ' + user.lastname;
    } else {
      return user.username;
    }
  }
  function isEditMode(permissions, mode, def) {
    if (permissions && mode) {
      //as in web-apps/apps/documenteditor/main/app/controller/Main.js
      return ((permissions.edit !== false || permissions.review === true) && mode !== 'view') ||
        permissions.comment === true;
    } else {
      return def;
    }
  }
  function fillDataFromJwt(decoded, data) {
    let res = true;
    var openCmd = data.openCmd;
    if (decoded.document) {
      var doc = decoded.document;
      if(null != doc.key){
        data.docid = doc.key;
        if(openCmd){
          openCmd.id = doc.key;
        }
      }
      if(doc.permissions) {
        res = deepEqual(data.permissions, doc.permissions, {strict: true});
        if(!data.permissions){
          data.permissions = {};
        }
        //not '=' because if it jwt from previous version, we must use values from data
        Object.assign(data.permissions, doc.permissions);
      }
      if(openCmd){
        if(null != doc.fileType) {
          openCmd.format = doc.fileType;
        }
        if(null != doc.title) {
          openCmd.title = doc.title;
        }
        if(null != doc.url) {
          openCmd.url = doc.url;
        }
      }
      if (null != doc.ds_encrypted) {
        data.encrypted = doc.ds_encrypted;
      }
    }
    if (decoded.editorConfig) {
      var edit = decoded.editorConfig;
      if (null != edit.callbackUrl) {
        data.documentCallbackUrl = edit.callbackUrl;
      }
      if (null != edit.lang) {
        data.lang = edit.lang;
      }
      if (null != edit.mode) {
        data.mode = edit.mode;
      }
      if (null != edit.ds_view) {
        data.view = edit.ds_view;
      }
      if (null != edit.ds_isCloseCoAuthoring) {
        data.isCloseCoAuthoring = edit.ds_isCloseCoAuthoring;
      }
      if (edit.user) {
        var dataUser = data.user;
        var user = edit.user;
        if (null != user.id) {
          dataUser.id = user.id;
          if (openCmd) {
            openCmd.userid = user.id;
          }
        }
        if (null != user.firstname) {
          dataUser.firstname = user.firstname;
        }
        if (null != user.lastname) {
          dataUser.lastname = user.lastname;
        }
        if (null != user.name) {
          dataUser.username = user.name;
        }
      }
    }

    //issuer for secret
    if (decoded.iss) {
      data.iss = decoded.iss;
    }
    return res;
  }
  function fillVersionHistoryFromJwt(decoded, cmd) {
    if (decoded.changesUrl && decoded.previous && (cmd.getServerVersion() === commonDefines.buildVersion)) {
      if (decoded.previous.url) {
        cmd.setUrl(decoded.previous.url);
      }
      if (decoded.previous.key) {
        cmd.setDocId(decoded.previous.key);
      }
    } else {
      if (decoded.url) {
        cmd.setUrl(decoded.url);
      }
      if (decoded.key) {
        cmd.setDocId(decoded.key);
      }
    }
  }
  function fillJwtByConnection(conn) {
    var docId = conn.docId;
    var payload = {document: {}, editorConfig: {user: {}}};
    var doc = payload.document;
    doc.key = conn.docId;
    doc.permissions = conn.permissions;
    doc.ds_encrypted = conn.encrypted;
    var edit = payload.editorConfig;
    //todo
    //edit.callbackUrl = callbackUrl;
    //edit.lang = conn.lang;
    //edit.mode = conn.mode;
    var user = edit.user;
    user.id = conn.user.idOriginal;
    user.name = conn.user.username;
    //no standart
    edit.ds_view = conn.user.view;
    edit.ds_isCloseCoAuthoring = conn.isCloseCoAuthoring;

    var options = {algorithm: cfgTokenSessionAlgorithm, expiresIn: cfgTokenSessionExpires / 1000};
    var secret = utils.getSecretByElem(cfgSecretSession);
    return jwt.sign(payload, secret, options);
  }

  function* auth(conn, data) {
    //TODO: Do authorization etc. check md5 or query db
    if (data.token && data.user) {
      let docId = data.docid;
      //check jwt
      if (cfgTokenEnableBrowser) {
        let secretType = !!data.jwtSession ? commonDefines.c_oAscSecretType.Session :
          commonDefines.c_oAscSecretType.Browser;
        const checkJwtRes = checkJwt(docId, data.jwtSession || data.jwtOpen, secretType);
        if (checkJwtRes.decoded) {
          if (!fillDataFromJwt(checkJwtRes.decoded, data)) {
            logger.warn("fillDataFromJwt return false: docId = %s", docId);
            conn.close(constants.ACCESS_DENIED_CODE, constants.ACCESS_DENIED_REASON);
            return;
          }
        } else {
          conn.close(checkJwtRes.code, checkJwtRes.description);
          return;
        }
      }

      docId = data.docid;
      const user = data.user;

      //get user index
      const bIsRestore = null != data.sessionId;
      const cmd = data.openCmd ? new commonDefines.InputCommand(data.openCmd) : null;
      let upsertRes = null;
      let curIndexUser;
      if (bIsRestore) {
        // Если восстанавливаем, индекс тоже восстанавливаем
        curIndexUser = user.indexUser;
      } else {
        upsertRes = yield canvasService.commandOpenStartPromise(docId, cmd, true, data.documentCallbackUrl, utils.getBaseUrlByConnection(conn));
		  curIndexUser = upsertRes.affectedRows == 1 ? 1 : upsertRes.insertId;
      }
      if (constants.CONN_CLOSED === conn.readyState) {
        //closing could happen during async action
        return;
      }

      const curUserId = user.id + curIndexUser;
      conn.docId = data.docid;
      conn.permissions = data.permissions;
      conn.user = {
        id: curUserId,
        idOriginal: user.id,
        username: fillUsername(data),
        indexUser: curIndexUser,
        view: !isEditMode(data.permissions, data.mode, !data.view)
      };
      conn.isCloseCoAuthoring = data.isCloseCoAuthoring;
      conn.editorType = data['editorType'];
      if (data.sessionTimeConnect) {
        conn.sessionTimeConnect = data.sessionTimeConnect;
      }
      if (data.sessionTimeIdle >= 0) {
        conn.sessionTimeLastAction = new Date().getTime() - data.sessionTimeIdle;
      }
      conn.encrypted = data.encrypted;

      const c_LR = constants.LICENSE_RESULT;
      conn.licenseType = c_LR.Success;
      if (!conn.user.view) {
        let licenceType = conn.licenseType = yield* _checkLicenseAuth(conn.user.idOriginal);
        if (c_LR.Success !== licenceType && c_LR.SuccessLimit !== licenceType) {
          conn.user.view = true;
        } else {
          yield* updateEditUsers(conn.user.idOriginal);
        }
      }

      // Ситуация, когда пользователь уже отключен от совместного редактирования
      if (bIsRestore && data.isCloseCoAuthoring) {
        conn.sessionId = data.sessionId;//restore old
        // Удаляем предыдущие соединения
        connections = _.reject(connections, function(el) {
          return el.sessionId === data.sessionId;//Delete this connection
        });
        //closing could happen during async action
        if (constants.CONN_CLOSED !== conn.readyState) {
          // Кладем в массив, т.к. нам нужно отправлять данные для открытия/сохранения документа
          connections.push(conn);
          yield* updatePresence(docId, conn.user.id, getConnectionInfo(conn));
          // Посылаем формальную авторизацию, чтобы подтвердить соединение
          yield* sendAuthInfo(conn, bIsRestore, undefined);
          if (cmd) {
            yield canvasService.openDocument(conn, cmd, upsertRes, bIsRestore);
          }
        }
        return;
      }

      //Set the unique ID
      if (bIsRestore) {
        logger.info("restored old session: docId = %s id = %s", docId, data.sessionId);

        if (!conn.user.view) {
          // Останавливаем сборку (вдруг она началась)
          // Когда переподсоединение, нам нужна проверка на сборку файла
          try {
            var result = yield sqlBase.checkStatusFilePromise(docId);

            var status = result && result.length > 0 ? result[0]['status'] : null;
            if (taskResult.FileStatus.Ok === status) {
              // Все хорошо, статус обновлять не нужно
            } else if (taskResult.FileStatus.SaveVersion === status) {
              // Обновим статус файла (идет сборка, нужно ее остановить)
              var updateMask = new taskResult.TaskResultData();
              updateMask.key = docId;
              updateMask.status = status;
              updateMask.statusInfo = result[0]['status_info'];
              var updateTask = new taskResult.TaskResultData();
              updateTask.status = taskResult.FileStatus.Ok;
              updateTask.statusInfo = constants.NO_ERROR;
              var updateIfRes = yield taskResult.updateIf(updateTask, updateMask);
              if (!(updateIfRes.affectedRows > 0)) {
                // error version
                yield* sendFileErrorAuth(conn, data.sessionId, 'Update Version error');
                return;
              }
            } else if (taskResult.FileStatus.UpdateVersion === status) {
              // error version
              yield* sendFileErrorAuth(conn, data.sessionId, 'Update Version error');
              return;
            } else {
              // Other error
              yield* sendFileErrorAuth(conn, data.sessionId, 'Other error');
              return;
            }
            var puckerIndex = yield* getChangesIndex(docId);
            var bIsSuccessRestore = true;
            if (puckerIndex > 0) {
              let objChangesDocument = yield* getDocumentChanges(docId, puckerIndex - 1, puckerIndex);
              var change = objChangesDocument.arrChanges[objChangesDocument.getLength() - 1];
              if (change) {
                if (change['change']) {
                  if (change['user'] !== curUserId) {
                    bIsSuccessRestore = 0 === (((data['lastOtherSaveTime'] - change['time']) / 1000) >> 0);
                  }
                }
              } else {
                bIsSuccessRestore = false;
              }
            }

            if (bIsSuccessRestore) {
              // Проверяем lock-и
              var arrayBlocks = data['block'];
              var getLockRes = yield* getLock(conn, data, true);
              if (arrayBlocks && (0 === arrayBlocks.length || getLockRes)) {
                yield* authRestore(conn, data.sessionId);
              } else {
                yield* sendFileErrorAuth(conn, data.sessionId, 'Restore error. Locks not checked.');
              }
            } else {
              yield* sendFileErrorAuth(conn, data.sessionId, 'Restore error. Document modified.');
            }
          } catch (err) {
            logger.error("DataBase error: docId = %s %s", docId, err.stack);
            yield* sendFileErrorAuth(conn, data.sessionId, 'DataBase error');
          }
        } else {
          yield* authRestore(conn, data.sessionId);
        }
      } else {
        conn.sessionId = conn.id;
        const endAuthRes = yield* endAuth(conn, false, data.documentCallbackUrl);
        if (endAuthRes && cmd) {
          yield canvasService.openDocument(conn, cmd, upsertRes, bIsRestore);
        }
      }
    }
  }

  function* endAuth(conn, bIsRestore, documentCallbackUrl) {
    let res = true;
    const docId = conn.docId;
    const tmpUser = conn.user;
    let hasForgotten;
    if (constants.CONN_CLOSED === conn.readyState) {
      //closing could happen during async action
      return false;
    }
    connections.push(conn);
    let firstParticipantNoView, countNoView = 0;
    let participantsMap = yield* getParticipantMap(docId, tmpUser.id, getConnectionInfo(conn));
    const participantsTimestamp = Date.now();
    for (let i = 0; i < participantsMap.length; ++i) {
      const elem = participantsMap[i];
      if (!elem.view) {
        ++countNoView;
        if (!firstParticipantNoView && elem.id !== tmpUser.id) {
          firstParticipantNoView = elem;
        }
      }
    }

    // Отправляем на внешний callback только для тех, кто редактирует
    let bindEventsRes = commonDefines.c_oAscServerCommandErrors.NoError;
    if (!tmpUser.view) {
      const userAction = new commonDefines.OutputAction(commonDefines.c_oAscUserAction.In, tmpUser.idOriginal);
      // Если пришла информация о ссылке для посылания информации, то добавляем
      if (documentCallbackUrl) {
        bindEventsRes = yield* bindEvents(docId, documentCallbackUrl, conn.baseUrl, userAction);
      } else {
        let callback = yield* sendStatusDocument(docId, c_oAscChangeBase.No, userAction);
        if (!callback && !bIsRestore) {
          //check forgotten file
          let forgotten = yield storage.listObjects(cfgForgottenFiles + '/' + docId);
          hasForgotten = forgotten.length > 0;
          logger.debug('endAuth hasForgotten %s: docId = %s', hasForgotten, docId);
        }
      }
    }

    if (commonDefines.c_oAscServerCommandErrors.NoError === bindEventsRes) {
      let lockDocument = null;
      if (!bIsRestore && 2 === countNoView && !tmpUser.view) {
        // Ставим lock на документ
        const isLock = yield utils.promiseRedis(redisClient, redisClient.setnx,
                                              redisKeyLockDoc + docId, JSON.stringify(firstParticipantNoView));
        if (isLock) {
          lockDocument = firstParticipantNoView;
          yield* setLockDocumentTimer(docId, lockDocument.id);
        }
      }
      if (!lockDocument) {
        const getRes = yield utils.promiseRedis(redisClient, redisClient.get, redisKeyLockDoc + docId);
        if (getRes) {
          const getResParsed = JSON.parse(getRes);
          //prevent self locking
          if (tmpUser.id !== getResParsed.id) {
            lockDocument = getResParsed;
          }
        }
      }
      let waitAuthUserId;
      if (lockDocument && !tmpUser.view) {
        waitAuthUserId = lockDocument.id;
        // Для view не ждем снятия lock-а
        const sendObject = {
          type: "waitAuth",
          lockDocument: lockDocument
        };
        sendData(conn, sendObject);//Or 0 if fails
      } else {
        if (!bIsRestore) {
          yield* sendAuthChanges(conn.docId, [conn]);
        }
        yield* sendAuthInfo(conn, bIsRestore, participantsMap, hasForgotten);
      }
      yield* publish({type: commonDefines.c_oPublishType.participantsState, docId: docId, userId: tmpUser.id, participantsTimestamp: participantsTimestamp, participants: participantsMap, waitAuthUserId: waitAuthUserId}, docId, tmpUser.id);
    } else {
      sendFileError(conn, 'ip filter');
      res = false;
    }
    return res;
  }

  function* sendAuthChanges(docId, connections) {
    let index = 0;
    let changes;
    do {
      let objChangesDocument = yield getDocumentChanges(docId, index, index + cfgMaxRequestChanges);
      changes = objChangesDocument.arrChanges;
      const sendObject = {
        type: 'authChanges',
        changes: changes
      };
      for (let i = 0; i < connections.length; ++i) {
        sendData(connections[i], sendObject);//Or 0 if fails
      }
      index += cfgMaxRequestChanges;
    } while (changes && cfgMaxRequestChanges === changes.length);
  }
  function* sendAuthInfo(conn, bIsRestore, participantsMap, opt_hasForgotten) {
    const docId = conn.docId;
    let docLock;
    if(EditorTypes.document == conn.editorType){
      docLock = {};
      let elem;
      const allLocks = yield* getAllLocks(docId);
      for(let i = 0 ; i < allLocks.length; ++i) {
        elem = allLocks[i];
        docLock[elem.block] = elem;
      }
    } else {
      docLock = yield* getAllLocks(docId);
    }
    const allMessages = yield utils.promiseRedis(redisClient, redisClient.lrange, redisKeyMessage + docId, 0, -1);
    let allMessagesParsed = undefined;
    if(allMessages && allMessages.length > 0) {
      allMessagesParsed = allMessages.map(function (val) {
        return JSON.parse(val);
      });
    }
    const sendObject = {
      type: 'auth',
      result: 1,
      sessionId: conn.sessionId,
      sessionTimeConnect: conn.sessionTimeConnect,
      participants: participantsMap,
      messages: allMessagesParsed,
      locks: docLock,
      indexUser: conn.user.indexUser,
      hasForgotten: opt_hasForgotten,
      jwt: (!bIsRestore && cfgTokenEnableBrowser) ? fillJwtByConnection(conn) : undefined,
      g_cAscSpellCheckUrl: cfgEditor["spellcheckerUrl"],
      buildVersion: commonDefines.buildVersion,
      buildNumber: commonDefines.buildNumber,
      licenseType: conn.licenseType,
      settings: cfgEditor
    };
    sendData(conn, sendObject);//Or 0 if fails
  }

  function* onMessage(conn, data) {
    var docId = conn.docId;
    var userId = conn.user.id;
    var msg = {docid: docId, message: data.message, time: Date.now(), user: userId, username: conn.user.username};
    var msgStr = JSON.stringify(msg);
    var multi = redisClient.multi([
      ['rpush', redisKeyMessage + docId, msgStr],
      ['expire', redisKeyMessage + docId, cfgExpMessage]
    ]);
    yield utils.promiseRedis(multi, multi.exec);
    // insert
    logger.info("insert message: docId = %s %s", docId, msgStr);

    var messages = [msg];
    sendDataMessage(conn, messages);
    yield* publish({type: commonDefines.c_oPublishType.message, docId: docId, userId: userId, messages: messages}, docId, userId);
  }

  function* onCursor(conn, data) {
    var docId = conn.docId;
    var userId = conn.user.id;
    var msg = {cursor: data.cursor, time: Date.now(), user: userId, useridoriginal: conn.user.idOriginal};

    logger.info("send cursor: docId = %s %s", docId, msg);

    var messages = [msg];
    yield* publish({type: commonDefines.c_oPublishType.cursor, docId: docId, userId: userId, messages: messages}, docId, userId);
  }

  function* getLock(conn, data, bIsRestore) {
    logger.info("getLock docid: %s", conn.docId);
    var fLock = null;
    switch (conn.editorType) {
      case EditorTypes.document:
        // Word
        fLock = getLockWord;
        break;
      case EditorTypes.spreadsheet:
        // Excel
        fLock = getLockExcel;
        break;
      case EditorTypes.presentation:
        // PP
        fLock = getLockPresentation;
        break;
    }
    return fLock ? yield* fLock(conn, data, bIsRestore) : false;
  }

  function* getLockWord(conn, data, bIsRestore) {
    var docId = conn.docId, userId = conn.user.id, arrayBlocks = data.block;
    var i;
    var checkRes = yield* _checkLock(docId, arrayBlocks);
    var documentLocks = checkRes.documentLocks;
    if (checkRes.res) {
      //Ok. take lock
      var toCache = [];
      for (i = 0; i < arrayBlocks.length; ++i) {
        var block = arrayBlocks[i];
        var elem = {time: Date.now(), user: userId, block: block, sessionId: conn.sessionId};
        documentLocks[block] = elem;
        toCache.push(JSON.stringify(elem));
      }
      yield* addLocks(docId, toCache);
    } else if (bIsRestore) {
      return false;
    }
    //тому кто зделал запрос возвращаем максимально быстро
    sendData(conn, {type: "getLock", locks: documentLocks});
    yield* publish({type: commonDefines.c_oPublishType.getLock, docId: docId, userId: userId, documentLocks: documentLocks}, docId, userId);
    return true;
  }

  // Для Excel block теперь это объект { sheetId, type, rangeOrObjectId, guid }
  function* getLockExcel(conn, data, bIsRestore) {
    var docId = conn.docId, userId = conn.user.id, arrayBlocks = data.block;
    var i;
    var checkRes = yield* _checkLockExcel(docId, arrayBlocks, userId);
    var documentLocks = checkRes.documentLocks;
    if (checkRes.res) {
      //Ok. take lock
      var toCache = [];
      for (i = 0; i < arrayBlocks.length; ++i) {
        var block = arrayBlocks[i];
        var elem = {time: Date.now(), user: userId, block: block, sessionId: conn.sessionId};
        documentLocks.push(elem);
        toCache.push(JSON.stringify(elem));
      }
      yield* addLocks(docId, toCache);
    } else if (bIsRestore) {
      return false;
    }
    //тому кто зделал запрос возвращаем максимально быстро
    sendData(conn, {type: "getLock", locks: documentLocks});
    yield* publish({type: commonDefines.c_oPublishType.getLock, docId: docId, userId: userId, documentLocks: documentLocks}, docId, userId);
    return true;
  }

  // Для презентаций это объект { type, val } или { type, slideId, objId }
  function* getLockPresentation(conn, data, bIsRestore) {
    var docId = conn.docId, userId = conn.user.id, arrayBlocks = data.block;
    var i;
    var checkRes = yield* _checkLockPresentation(docId, arrayBlocks, userId);
    var documentLocks = checkRes.documentLocks;
    if (checkRes.res) {
      //Ok. take lock
      var toCache = [];
      for (i = 0; i < arrayBlocks.length; ++i) {
        var block = arrayBlocks[i];
        var elem = {time: Date.now(), user: userId, block: block, sessionId: conn.sessionId};
        documentLocks.push(elem);
        toCache.push(JSON.stringify(elem));
      }
      yield* addLocks(docId, toCache);
    } else if (bIsRestore) {
      return false;
    }
    //тому кто зделал запрос возвращаем максимально быстро
    sendData(conn, {type: "getLock", locks: documentLocks});
    yield* publish({type: commonDefines.c_oPublishType.getLock, docId: docId, userId: userId, documentLocks: documentLocks}, docId, userId);
    return true;
  }

  function sendGetLock(participants, documentLocks) {
    _.each(participants, function(participant) {
      sendData(participant, {type: "getLock", locks: documentLocks});
    });
  }

  function* setChangesIndex(docId, index) {
    yield utils.promiseRedis(redisClient, redisClient.setex, redisKeyChangeIndex + docId, cfgExpChangeIndex, index);
  }

  // Для Excel необходимо делать пересчет lock-ов при добавлении/удалении строк/столбцов
  function* saveChanges(conn, data) {
    const docId = conn.docId, userId = conn.user.id;
    logger.info("Start saveChanges docid: %s", docId);

    let puckerIndex = yield* getChangesIndex(docId);

    let deleteIndex = -1;
    if (data.startSaveChanges && null != data.deleteIndex) {
      deleteIndex = data.deleteIndex;
      if (-1 !== deleteIndex) {
        const deleteCount = puckerIndex - deleteIndex;
        if (0 < deleteCount) {
          puckerIndex -= deleteCount;
          yield sqlBase.deleteChangesPromise(docId, deleteIndex);
        } else if (0 > deleteCount) {
          logger.error("Error saveChanges docid: %s ; deleteIndex: %s ; startIndex: %s ; deleteCount: %s", docId, deleteIndex, puckerIndex, deleteCount);
        }
      }
    }

    // Стартовый индекс изменения при добавлении
    const startIndex = puckerIndex;

    const newChanges = JSON.parse(data.changes);
    let newChangesLastTime = null;
    let arrNewDocumentChanges = [];
    logger.info("saveChanges docid: %s ; deleteIndex: %s ; startIndex: %s ; length: %s", docId, deleteIndex, startIndex, newChanges.length);
    if (0 < newChanges.length) {
      let oElement = null;

      for (let i = 0; i < newChanges.length; ++i) {
        oElement = newChanges[i];
        newChangesLastTime = Date.now();
        arrNewDocumentChanges.push({docid: docId, change: JSON.stringify(oElement), time: newChangesLastTime,
          user: userId, useridoriginal: conn.user.idOriginal});
      }

      puckerIndex += arrNewDocumentChanges.length;
      yield sqlBase.insertChangesPromise(arrNewDocumentChanges, docId, startIndex, conn.user);
    }
    yield* setChangesIndex(docId, puckerIndex);
    const changesIndex = (-1 === deleteIndex && data.startSaveChanges) ? startIndex : -1;
    if (data.endSaveChanges) {
      // Для Excel нужно пересчитать индексы для lock-ов
      if (data.isExcel && false !== data.isCoAuthoring && data.excelAdditionalInfo) {
        const tmpAdditionalInfo = JSON.parse(data.excelAdditionalInfo);
        // Это мы получили recalcIndexColumns и recalcIndexRows
        const oRecalcIndexColumns = _addRecalcIndex(tmpAdditionalInfo["indexCols"]);
        const oRecalcIndexRows = _addRecalcIndex(tmpAdditionalInfo["indexRows"]);
        // Теперь нужно пересчитать индексы для lock-элементов
        if (null !== oRecalcIndexColumns || null !== oRecalcIndexRows) {
          const docLock = yield* getAllLocks(docId);
          if (_recalcLockArray(userId, docLock, oRecalcIndexColumns, oRecalcIndexRows)) {
            let toCache = [];
            for (let i = 0; i < docLock.length; ++i) {
              toCache.push(JSON.stringify(docLock[i]));
            }
            yield* addLocks(docId, toCache, true);
          }
        }
      }

      let userLocks = [];
      if (data.releaseLocks) {
		  //Release locks
		  userLocks = yield* getUserLocks(docId, conn.sessionId);
      }
      // Для данного пользователя снимаем Lock с документа, если пришел флаг unlock
      const checkEndAuthLockRes = yield* checkEndAuthLock(data.unlock, false, docId, userId);
      if (!checkEndAuthLockRes) {
        const arrLocks = _.map(userLocks, function(e) {
          return {
            block: e.block,
            user: e.user,
            time: Date.now(),
            changes: null
          };
        });
        let changesToSend = arrNewDocumentChanges;
        if(changesToSend.length > cfgPubSubMaxChanges) {
          changesToSend = null;
        }
        yield* publish({type: commonDefines.c_oPublishType.changes, docId: docId, userId: userId,
          changes: changesToSend, startIndex: startIndex, changesIndex: puckerIndex,
          locks: arrLocks, excelAdditionalInfo: data.excelAdditionalInfo}, docId, userId);
      }
      // Автоматически снимаем lock сами и посылаем индекс для сохранения
      yield* unSaveLock(conn, changesIndex, newChangesLastTime);
      //last save
      if (newChangesLastTime) {
        let commands = [
          ['del', redisKeyForceSave + docId],
          ['hmset', redisKeyLastSave + docId, 'time', newChangesLastTime, 'index', puckerIndex,
            'baseUrl', utils.getBaseUrlByConnection(conn)],
          ['expire', redisKeyLastSave + docId, cfgExpLastSave]
        ];
        if (cfgForceSaveEnable) {
          let ttl = Math.ceil((cfgForceSaveInterval + cfgForceSaveStep) / 1000);
          let multi = redisClient.multi([
                                          ['setnx', redisKeyForceSaveTimerLock + docId, 1],
                                          ['expire', redisKeyForceSaveTimerLock + docId, ttl]
                                        ]);
          let multiRes = yield utils.promiseRedis(multi, multi.exec);
          if (multiRes[0]) {
            let expireAt = newChangesLastTime + cfgForceSaveInterval;
            commands.push(['zadd', redisKeyForceSaveTimer, expireAt, docId]);
          }
        }
        let multi = redisClient.multi(commands);
        yield utils.promiseRedis(multi, multi.exec);
      }
    } else {
      let changesToSend = arrNewDocumentChanges;
      if(changesToSend.length > cfgPubSubMaxChanges) {
        changesToSend = null;
      }
      let isPublished = yield* publish({type: commonDefines.c_oPublishType.changes, docId: docId, userId: userId,
        changes: changesToSend, startIndex: startIndex, changesIndex: puckerIndex,
        locks: [], excelAdditionalInfo: undefined}, docId, userId);
      sendData(conn, {type: 'savePartChanges', changesIndex: changesIndex});
      if (!isPublished) {
        //stub for lockDocumentsTimerId
        yield* publish({type: commonDefines.c_oPublishType.changesNotify, docId: docId});
      }
    }
  }

  // Можем ли мы сохранять ?
  function* isSaveLock(conn) {
    let isSaveLock = true;
    const exist = yield utils.promiseRedis(redisClient, redisClient.setnx, redisKeySaveLock + conn.docId, conn.user.id);
    if (exist) {
      isSaveLock = false;
      const saveLock = yield utils.promiseRedis(redisClient, redisClient.expire, redisKeySaveLock + conn.docId, cfgExpSaveLock);
    }

    // Отправляем только тому, кто спрашивал (всем отправлять нельзя)
    sendData(conn, {type: "saveLock", saveLock: isSaveLock});
  }

  // Снимаем лок с сохранения
  function* unSaveLock(conn, index, time) {
    const saveLock = yield utils.promiseRedis(redisClient, redisClient.get, redisKeySaveLock + conn.docId);
    // ToDo проверка null === saveLock это заглушка на подключение второго пользователя в документ (не делается saveLock в этот момент, но идет сохранение и снять его нужно)
    if (null === saveLock || conn.user.id == saveLock) {
      yield utils.promiseRedis(redisClient, redisClient.del, redisKeySaveLock + conn.docId);
      sendData(conn, {type: 'unSaveLock', index: index, time: time});
    }
  }

  // Возвращаем все сообщения для документа
  function* getMessages(conn) {
    const allMessages = yield utils.promiseRedis(redisClient, redisClient.lrange, redisKeyMessage + conn.docId, 0, -1);
    let allMessagesParsed = undefined;
    if(allMessages && allMessages.length > 0) {
      allMessagesParsed = allMessages.map(function (val) {
        return JSON.parse(val);
      });
    }
    sendData(conn, {type: "message", messages: allMessagesParsed});
  }

  function* _checkLock(docId, arrayBlocks) {
    // Data is array now
    var isLock = false;
    var allLocks = yield* getAllLocks(docId);
    var documentLocks = {};
    for(var i = 0 ; i < allLocks.length; ++i) {
      var elem = allLocks[i];
      documentLocks[elem.block] =elem;
    }
    if (arrayBlocks.length > 0) {
      for (var i = 0; i < arrayBlocks.length; ++i) {
        var block = arrayBlocks[i];
        logger.info("getLock id: docId = %s %s", docId, block);
        if (documentLocks.hasOwnProperty(block) && documentLocks[block] !== null) {
          isLock = true;
          break;
        }
      }
    } else {
      isLock = true;
    }
    return {res: !isLock, documentLocks: documentLocks};
  }

  function* _checkLockExcel(docId, arrayBlocks, userId) {
    // Data is array now
    var documentLock;
    var isLock = false;
    var isExistInArray = false;
    var i, blockRange;
    var documentLocks = yield* getAllLocks(docId);
    var lengthArray = (arrayBlocks) ? arrayBlocks.length : 0;
    for (i = 0; i < lengthArray && false === isLock; ++i) {
      blockRange = arrayBlocks[i];
      for (var keyLockInArray in documentLocks) {
        if (true === isLock) {
          break;
        }
        if (!documentLocks.hasOwnProperty(keyLockInArray)) {
          continue;
        }
        documentLock = documentLocks[keyLockInArray];
        // Проверка вхождения объекта в массив (текущий пользователь еще раз прислал lock)
        if (documentLock.user === userId &&
          blockRange.sheetId === documentLock.block.sheetId &&
          blockRange.type === c_oAscLockTypeElem.Object &&
          documentLock.block.type === c_oAscLockTypeElem.Object &&
          documentLock.block.rangeOrObjectId === blockRange.rangeOrObjectId) {
          isExistInArray = true;
          break;
        }

        if (c_oAscLockTypeElem.Sheet === blockRange.type &&
          c_oAscLockTypeElem.Sheet === documentLock.block.type) {
          // Если текущий пользователь прислал lock текущего листа, то не заносим в массив, а если нового, то заносим
          if (documentLock.user === userId) {
            if (blockRange.sheetId === documentLock.block.sheetId) {
              // уже есть в массиве
              isExistInArray = true;
              break;
            } else {
              // новый лист
              continue;
            }
          } else {
            // Если кто-то залочил sheet, то больше никто не может лочить sheet-ы (иначе можно удалить все листы)
            isLock = true;
            break;
          }
        }

        if (documentLock.user === userId || !(documentLock.block) ||
          blockRange.sheetId !== documentLock.block.sheetId) {
          continue;
        }
        isLock = compareExcelBlock(blockRange, documentLock.block);
      }
    }
    if (0 === lengthArray) {
      isLock = true;
    }
    return {res: !isLock && !isExistInArray, documentLocks: documentLocks};
  }

  function* _checkLockPresentation(docId, arrayBlocks, userId) {
    // Data is array now
    var isLock = false;
    var i, documentLock, blockRange;
    var documentLocks = yield* getAllLocks(docId);
    var lengthArray = (arrayBlocks) ? arrayBlocks.length : 0;
    for (i = 0; i < lengthArray && false === isLock; ++i) {
      blockRange = arrayBlocks[i];
      for (var keyLockInArray in documentLocks) {
        if (true === isLock) {
          break;
        }
        if (!documentLocks.hasOwnProperty(keyLockInArray)) {
          continue;
        }
        documentLock = documentLocks[keyLockInArray];

        if (documentLock.user === userId || !(documentLock.block)) {
          continue;
        }
        isLock = comparePresentationBlock(blockRange, documentLock.block);
      }
    }
    if (0 === lengthArray) {
      isLock = true;
    }
    return {res: !isLock, documentLocks: documentLocks};
  }

	function _checkLicense(conn) {
		return co(function* () {
			try {
				const c_LR = constants.LICENSE_RESULT;
				let licenseType = licenseInfo.type;
				if (constants.PACKAGE_TYPE_OS === licenseInfo.packageType && c_LR.Error === licenseType) {
					licenseType = c_LR.Success;
				}
				let rights = constants.RIGHTS.Edit;
				if (config.get('server.edit_singleton')) {
					// ToDo docId from url ?
					const docIdParsed = urlParse.exec(conn.url);
					if (docIdParsed && 1 < docIdParsed.length) {
						const participantsMap = yield* getParticipantMap(docIdParsed[1]);
						for (let i = 0; i < participantsMap.length; ++i) {
							const elem = participantsMap[i];
							if (!elem.view) {
								rights = constants.RIGHTS.View;
								break;
							}
						}
					}
				}

				sendData(conn, {
					type: 'license', license: {
						type: licenseType,
						light: licenseInfo.light,
						mode: licenseInfo.mode,
						rights: rights,
						buildVersion: commonDefines.buildVersion,
						buildNumber: commonDefines.buildNumber,
						branding: licenseInfo.branding
					}
				});
			} catch (err) {
				logger.error('_checkLicense error:\r\n%s', err.stack);
			}
		});
	}

	function* _checkLicenseAuth(userId) {
		const c_LR = constants.LICENSE_RESULT;
		let licenseType = licenseInfo.type;
		if (licenseInfo.usersCount) {
			if (c_LR.Success === licenseType) {
				const now = new Date();
				const nowUTC = Date.UTC(now.getUTCFullYear(), now.getUTCMonth(), now.getUTCDate(), now.getUTCHours(),
					now.getUTCMinutes(), now.getUTCSeconds()) / 1000;
				const multi = redisClient.multi([
					['zrangebyscore', redisKeyPresenceUniqueUsers, nowUTC, '+inf'],
					['zremrangebyscore', redisKeyPresenceUniqueUsers, '-inf', nowUTC]
				]);
				const execRes = yield utils.promiseRedis(multi, multi.exec);
				if (licenseInfo.usersCount > execRes[0].length) {
					licenseType = c_LR.Success;
				} else {
					licenseType = -1 === execRes[0].indexOf(userId) ? c_LR.UsersCount : c_LR.Success;
				}
			}
		} else {
			// Warning. Cluster version or if workers > 1 will work with increasing numbers.
			let connectionsCount = 0;
			if (constants.PACKAGE_TYPE_OS === licenseInfo.packageType && c_LR.Error === licenseType) {
				connectionsCount = constants.LICENSE_CONNECTIONS;
				licenseType = c_LR.SuccessLimit;
			} else if (c_LR.Success === licenseType) {
				connectionsCount = licenseInfo.connections;
			}
			if (connectionsCount) {
				const editConnectionsCount = (_.filter(connections, function (el) {
					return true !== el.isCloseCoAuthoring && el.user.view !== true;
				})).length;
				licenseType = (connectionsCount > editConnectionsCount) ? licenseType : c_LR.Connections;
			}
			/*if (constants.PACKAGE_TYPE_OS === licenseInfo.packageType && c_LR.Error === licenseType) {
			licenseType = c_LR.SuccessLimit;

			const count = constants.LICENSE_CONNECTIONS;
			let cursor = '0', sum = 0, scanRes, tmp, length, i, users;
			while (true) {
			  scanRes = yield utils.promiseRedis(redisClient, redisClient.scan, cursor, 'MATCH', redisKeyPresenceHash + '*');
			  tmp = scanRes[1];
			  sum += (length = tmp.length);

			  for (i = 0; i < length; ++i) {
				if (sum >= count) {
				  licenseType = c_LR.Connections;
				  break;
				}

				users = yield utils.promiseRedis(redisClient, redisClient.hlen, tmp[i]);
				sum += users - (0 !== users ? 1 : 0);
			  }

			  if (sum >= count) {
				licenseType = c_LR.Connections;
				break;
			  }

			  cursor = scanRes[0];
			  if ('0' === cursor) {
				break;
			  }
			}
		  }*/
		}
		return licenseType;
	}

  sockjs_echo.installHandlers(server, {prefix: '/doc/['+constants.DOC_ID_PATTERN+']*/c', log: function(severity, message) {
    //TODO: handle severity
    logger.info(message);
  }});

  //publish subscribe message brocker
  function pubsubOnMessage(msg) {
    return co(function* () {
      try {
        logger.debug('pubsub message start:%s', msg);
        var data = JSON.parse(msg);
        var participants;
        var participant;
        var objChangesDocument;
        var i;
        let lockDocumentTimer;
        switch (data.type) {
          case commonDefines.c_oPublishType.drop:
            for (i = 0; i < data.users.length; ++i) {
              dropUserFromDocument(data.docId, data.users[i], data.description);
            }
            break;
          case commonDefines.c_oPublishType.closeConnection:
            closeUsersConnection(data.docId, data.usersMap, data.isOriginalId, data.code, data.description);
            break;
          case commonDefines.c_oPublishType.releaseLock:
            participants = getParticipants(data.docId, true, data.userId, true);
            _.each(participants, function(participant) {
              sendReleaseLock(participant, data.locks);
            });
            break;
          case commonDefines.c_oPublishType.participantsState:
            participants = getParticipants(data.docId, true, data.userId);
            sendParticipantsState(participants, data);
            break;
          case commonDefines.c_oPublishType.message:
            participants = getParticipants(data.docId, true, data.userId);
            _.each(participants, function(participant) {
              sendDataMessage(participant, data.messages);
            });
            break;
          case commonDefines.c_oPublishType.getLock:
            participants = getParticipants(data.docId, true, data.userId, true);
            sendGetLock(participants, data.documentLocks);
            break;
          case commonDefines.c_oPublishType.changes:
            lockDocumentTimer = lockDocumentsTimerId[data.docId];
            if (lockDocumentTimer) {
              logger.debug("lockDocumentsTimerId update c_oPublishType.changes: docId = %s", data.docId);
              cleanLockDocumentTimer(data.docId, lockDocumentTimer);
              yield* setLockDocumentTimer(data.docId, lockDocumentTimer.userId);
            }
            participants = getParticipants(data.docId, true, data.userId, true);
            if(participants.length > 0) {
              var changes = data.changes;
              if (null == changes) {
                objChangesDocument = yield* getDocumentChanges(data.docId, data.startIndex, data.changesIndex);
                changes = objChangesDocument.arrChanges;
              }
              _.each(participants, function(participant) {
                sendData(participant, {type: 'saveChanges', changes: changes,
                  changesIndex: data.changesIndex, locks: data.locks, excelAdditionalInfo: data.excelAdditionalInfo});
              });
            }
            break;
          case commonDefines.c_oPublishType.changesNotify:
            lockDocumentTimer = lockDocumentsTimerId[data.docId];
            if (lockDocumentTimer) {
              logger.debug("lockDocumentsTimerId update c_oPublishType.changesNotify: docId = %s", data.docId);
              cleanLockDocumentTimer(data.docId, lockDocumentTimer);
              yield* setLockDocumentTimer(data.docId, lockDocumentTimer.userId);
            }
            break;
          case commonDefines.c_oPublishType.auth:
            lockDocumentTimer = lockDocumentsTimerId[data.docId];
            if (lockDocumentTimer) {
              logger.debug("lockDocumentsTimerId clear: docId = %s", data.docId);
              cleanLockDocumentTimer(data.docId, lockDocumentTimer);
            }
            participants = getParticipants(data.docId, true, data.userId, true);
            if(participants.length > 0) {
              yield* sendAuthChanges(data.docId, participants);
              for (i = 0; i < participants.length; ++i) {
                participant = participants[i];
                yield* sendAuthInfo(participant, false, data.participantsMap);
              }
            }
            break;
          case commonDefines.c_oPublishType.receiveTask:
            var cmd = new commonDefines.InputCommand(data.cmd);
            var output = new canvasService.OutputDataWrap();
            output.fromObject(data.output);
            var outputData = output.getData();

            var docConnectionId = cmd.getDocConnectionId();
            var docId;
            if(docConnectionId){
              docId = docConnectionId;
            } else {
              docId = cmd.getDocId();
            }
            if (cmd.getUserConnectionId()) {
              participants = getParticipantUser(docId, cmd.getUserConnectionId());
            } else {
              participants = getParticipants(docId);
            }
            for (i = 0; i < participants.length; ++i) {
              participant = participants[i];
              if (data.needUrlKey) {
                if (0 == data.needUrlMethod) {
                  outputData.setData(yield storage.getSignedUrls(participant.baseUrl, data.needUrlKey, data.needUrlType));
                } else if (1 == data.needUrlMethod) {
                  outputData.setData(yield storage.getSignedUrl(participant.baseUrl, data.needUrlKey, data.needUrlType));
                } else {
                  var contentDisposition = cmd.getInline() ? constants.CONTENT_DISPOSITION_INLINE : constants.CONTENT_DISPOSITION_ATTACHMENT;
                  outputData.setData(yield storage.getSignedUrl(participant.baseUrl, data.needUrlKey, data.needUrlType, cmd.getTitle(), contentDisposition));
                }
              }
              sendData(participant, output);
            }
            break;
          case commonDefines.c_oPublishType.warning:
            participants = getParticipants(data.docId);
            _.each(participants, function(participant) {
              sendDataWarning(participant, data.description);
            });
            break;
          case commonDefines.c_oPublishType.cursor:
            participants = getParticipants(data.docId, true, data.userId);
            _.each(participants, function(participant) {
              sendDataCursor(participant, data.messages);
            });
            break;
          case commonDefines.c_oPublishType.shutdown:
            logger.debug('start shutdown');
            //flag prevent new socket connections and receive data from exist connections
            shutdownFlag = true;
            logger.debug('active connections: %d', connections.length);
            //не останавливаем сервер, т.к. будут недоступны сокеты и все запросы
            //плохо тем, что может понадобится конвертация выходного файла и то что не будут обработаны запросы на CommandService
            //server.close();
            //in the cycle we will remove elements so copy array
            var connectionsTmp = connections.slice();
            //destroy all open connections
            for (i = 0; i < connectionsTmp.length; ++i) {
              connectionsTmp[i].close(constants.SHUTDOWN_CODE, constants.SHUTDOWN_REASON);
            }
            logger.debug('end shutdown');
            break;
          case commonDefines.c_oPublishType.meta:
            participants = getParticipants(data.docId);
            _.each(participants, function(participant) {
              sendDataMeta(participant, data.meta);
            });
            break;
          case commonDefines.c_oPublishType.forceSave:
            participants = getParticipants(data.docId, true, data.userId, true);
            _.each(participants, function(participant) {
              sendData(participant, {type: "forceSave", messages: data.data});
            });
            break;
          default:
            logger.debug('pubsub unknown message type:%s', msg);
        }
      } catch (err) {
        logger.error('pubsub message error:\r\n%s', err.stack);
      }
    });
  }
  function expireDoc() {
    var cronJob = this;
    return co(function* () {
      try {
        var countEdit = 0;
        var countView = 0;
        logger.debug('expireDoc connections.length = %d', connections.length);
        var commands = [];
        var idSet = new Set();
        var nowMs = new Date().getTime();
        var nextMs = cronJob.nextDate();
        var maxMs = Math.max(nowMs + cfgExpSessionCloseCommand, nextMs);
        for (var i = 0; i < connections.length; ++i) {
          var conn = connections[i];
          if (cfgExpSessionAbsolute > 0) {
            if (maxMs - conn.sessionTimeConnect > cfgExpSessionAbsolute && !conn.sessionIsSendWarning) {
              conn.sessionIsSendWarning = true;
              sendDataSession(conn, {
                code: constants.SESSION_ABSOLUTE_CODE,
                reason: constants.SESSION_ABSOLUTE_REASON
              });
            } else if (nowMs - conn.sessionTimeConnect > cfgExpSessionAbsolute) {
              conn.close(constants.SESSION_ABSOLUTE_CODE, constants.SESSION_ABSOLUTE_REASON);
              continue;
            }
          }
          if (cfgExpSessionIdle > 0) {
            if (maxMs - conn.sessionTimeLastAction > cfgExpSessionIdle && !conn.sessionIsSendWarning) {
              conn.sessionIsSendWarning = true;
              sendDataSession(conn, {
                code: constants.SESSION_IDLE_CODE,
                reason: constants.SESSION_IDLE_REASON,
                interval: cfgExpSessionIdle
              });
            } else if (nowMs - conn.sessionTimeLastAction > cfgExpSessionIdle) {
              conn.close(constants.SESSION_IDLE_CODE, constants.SESSION_IDLE_REASON);
              continue;
            }
          }
          if (constants.CONN_CLOSED === conn.readyState) {
            logger.error('expireDoc connection closed docId = %s', conn.docId);
          }
          idSet.add(conn.docId);
          updatePresenceCommandsToArray(commands, conn.docId, conn.user.id, getConnectionInfo(conn));
          if (conn.user && conn.user.view) {
            countView++;
          } else {
            countEdit++;
          }
        }
        var expireAt = new Date().getTime() + cfgExpPresence * 1000;
        idSet.forEach(function(value1, value2, set) {
          commands.push(['zadd', redisKeyDocuments, expireAt, value1]);
        });
        if (commands.length > 0) {
          var multi = redisClient.multi(commands);
          yield utils.promiseRedis(multi, multi.exec);
        }
        if (clientStatsD) {
          clientStatsD.gauge('expireDoc.connections.edit', countEdit);
          clientStatsD.gauge('expireDoc.connections.view', countView);
        }
      } catch (err) {
        logger.error('expireDoc error:\r\n%s', err.stack);
      }
    });
  }
  var innerPingJob = function(opt_isStart) {
    if (!opt_isStart) {
      logger.warn('expireDoc restart');
    }
    new cron.CronJob(cfgExpDocumentsCron, expireDoc, innerPingJob, true);
  };
  innerPingJob(true);

  pubsub = new pubsubService();
  pubsub.on('message', pubsubOnMessage);
  pubsub.init(function(err) {
    if (null != err) {
      logger.error('createPubSub error :\r\n%s', err.stack);
    }

    queue = new queueService();
    queue.on('dead', handleDeadLetter);
    queue.on('response', canvasService.receiveTask);
    queue.init(true, false, false, true, function(err){
      if (null != err) {
        logger.error('createTaskQueue error :\r\n%s', err.stack);
      }

      callbackFunction();
    });
  });
};
exports.setLicenseInfo = function(data) {
  licenseInfo = data;
};
exports.getLicenseInfo = function() {
  return licenseInfo;
};
exports.healthCheck = function(req, res) {
  return co(function*() {
    let output = false;
    try {
      logger.debug('healthCheck start');
      let promises = [];
      //database
      promises.push(sqlBase.healthCheck());
      //redis
      promises.push(utils.promiseRedis(redisClient, redisClient.ping));
      yield Promise.all(promises);
      //rabbitMQ
      let conn = yield rabbitMQCore.connetPromise(function() {});
      yield rabbitMQCore.closePromise(conn);
      //storage
      const clusterId = cluster.isWorker ? cluster.worker.id : '';
      const tempName = 'hc_' + os.hostname() + '_' + clusterId + '_' + Math.round(Math.random() * HEALTH_CHECK_KEY_MAX);
      const tempBuffer = new Buffer([1, 2, 3, 4, 5]);
      //It's proper to putObject one tempName
      yield storage.putObject(tempName, tempBuffer, tempBuffer.length);
      try {
        //try to prevent case, when another process can remove same tempName
        yield storage.deleteObject(tempName);
      } catch (err) {
        logger.warn('healthCheck error\r\n%s', err.stack);
      }

      output = true;
      logger.debug('healthCheck end');
    } catch (err) {
      logger.error('healthCheck error\r\n%s', err.stack);
    } finally {
      res.send(output.toString());
    }
  });
};
// Команда с сервера (в частности teamlab)
exports.commandFromServer = function (req, res) {
  return co(function* () {
    let result = commonDefines.c_oAscServerCommandErrors.NoError;
    let docId = 'commandFromServer';
    let version = undefined;
    try {
      let authRes = getRequestParams(docId, req);
      let params = authRes.params;
      if(authRes.code === constants.VKEY_KEY_EXPIRE){
        result = commonDefines.c_oAscServerCommandErrors.TokenExpire;
      } else if(authRes.code !== constants.NO_ERROR){
        result = commonDefines.c_oAscServerCommandErrors.Token;
      }
      // Ключ id-документа
      docId = params.key;
      if (commonDefines.c_oAscServerCommandErrors.NoError === result && null == docId && 'version' != params.c) {
        result = commonDefines.c_oAscServerCommandErrors.DocumentIdError;
      } else if(commonDefines.c_oAscServerCommandErrors.NoError === result) {
        logger.debug('Start commandFromServer: docId = %s c = %s', docId, params.c);
        switch (params.c) {
          case 'info':
            //If no files in the database means they have not been edited.
            const selectRes = yield taskResult.select(docId);
            if (selectRes.length > 0) {
              result = yield* bindEvents(docId, params.callback, utils.getBaseUrlByRequest(req), undefined, params.userdata);
            } else {
              result = commonDefines.c_oAscServerCommandErrors.DocumentIdError;
            }
            break;
          case 'drop':
            if (params.userid) {
              yield* publish({type: commonDefines.c_oPublishType.drop, docId: docId, users: [params.userid], description: params.description});
            } else if (params.users) {
              const users = (typeof params.users === 'string') ? JSON.parse(params.users) : params.users;
              yield* dropUsersFromDocument(docId, users);
            } else {
              result = commonDefines.c_oAscServerCommandErrors.UnknownCommand;
            }
            break;
          case 'saved':
            // Результат от менеджера документов о статусе обработки сохранения файла после сборки
            if ('1' !== params.status) {
              //запрос saved выполняется синхронно, поэтому заполняем переменную чтобы проверить ее после sendServerRequest
              yield utils.promiseRedis(redisClient, redisClient.setex, redisKeySaved + docId, cfgExpSaved, params.status);
              logger.warn('saved corrupted id = %s status = %s conv = %s', docId, params.status, params.conv);
            } else {
              logger.info('saved id = %s status = %s conv = %s', docId, params.status, params.conv);
            }
            break;
          case 'forcesave':
            let forceSaveRes = yield* startForceSave(docId, commonDefines.c_oAscForceSaveTypes.Command, params.userdata, utils.getBaseUrlByRequest(req));
            result = forceSaveRes.code;
            break;
          case 'meta':
            if (params.meta) {
              yield* publish({type: commonDefines.c_oPublishType.meta, docId: docId, meta: params.meta});
            } else {
              result = commonDefines.c_oAscServerCommandErrors.UnknownCommand;
            }
            break;
          case 'version':
              version = commonDefines.buildVersion + '.' + commonDefines.buildNumber;
            break;
          default:
            result = commonDefines.c_oAscServerCommandErrors.UnknownCommand;
            break;
        }
      }
    } catch (err) {
      result = commonDefines.c_oAscServerCommandErrors.UnknownError;
      logger.error('Error commandFromServer: docId = %s\r\n%s', docId, err.stack);
    } finally {
      //undefined value are excluded in JSON.stringify
      const output = JSON.stringify({'key': docId, 'error': result, 'version': version});
      logger.debug('End commandFromServer: docId = %s %s', docId, output);
      const outputBuffer = new Buffer(output, 'utf8');
      res.setHeader('Content-Type', 'application/json');
      res.setHeader('Content-Length', outputBuffer.length);
      res.send(outputBuffer);
    }
  });
};
<|MERGE_RESOLUTION|>--- conflicted
+++ resolved
@@ -1,3157 +1,3153 @@
-/*
- * (c) Copyright Ascensio System SIA 2010-2018
- *
- * This program is a free software product. You can redistribute it and/or
- * modify it under the terms of the GNU Affero General Public License (AGPL)
- * version 3 as published by the Free Software Foundation. In accordance with
- * Section 7(a) of the GNU AGPL its Section 15 shall be amended to the effect
- * that Ascensio System SIA expressly excludes the warranty of non-infringement
- * of any third-party rights.
- *
- * This program is distributed WITHOUT ANY WARRANTY; without even the implied
- * warranty of MERCHANTABILITY or FITNESS FOR A PARTICULAR  PURPOSE. For
- * details, see the GNU AGPL at: http://www.gnu.org/licenses/agpl-3.0.html
- *
- * You can contact Ascensio System SIA at Lubanas st. 125a-25, Riga, Latvia,
- * EU, LV-1021.
- *
- * The  interactive user interfaces in modified source and object code versions
- * of the Program must display Appropriate Legal Notices, as required under
- * Section 5 of the GNU AGPL version 3.
- *
- * Pursuant to Section 7(b) of the License you must retain the original Product
- * logo when distributing the program. Pursuant to Section 7(e) we decline to
- * grant you any rights under trademark law for use of our trademarks.
- *
- * All the Product's GUI elements, including illustrations and icon sets, as
- * well as technical writing content are licensed under the terms of the
- * Creative Commons Attribution-ShareAlike 4.0 International. See the License
- * terms at http://creativecommons.org/licenses/by-sa/4.0/legalcode
- *
- */
-
-/*
- ----------------------------------------------------view-режим---------------------------------------------------------
- * 1) Для view-режима обновляем страницу (без быстрого перехода), чтобы пользователь не считался за редактируемого и не
- * 	держал документ для сборки (если не ждать, то непонятен быстрый переход из view в edit, когда документ уже собрался)
- * 2) Если пользователь во view-режиме, то он не участвует в редактировании (только в chat-е). При открытии он получает
- * 	все актуальные изменения в документе на момент открытия. Для view-режима не принимаем изменения и не отправляем их
- * 	view-пользователям (т.к. непонятно что делать в ситуации, когда 1-пользователь наделал изменений,
- * 	сохранил и сделал undo).
- *-----------------------------------------------------------------------------------------------------------------------
- *------------------------------------------------Схема сохранения-------------------------------------------------------
- * а) Один пользователь - первый раз приходят изменения без индекса, затем изменения приходят с индексом, можно делать
- * 	undo-redo (история не трется). Если автосохранение включено, то оно на любое действие (не чаще 5-ти секунд).
- * b) Как только заходит второй пользователь, начинается совместное редактирование. На документ ставится lock, чтобы
- * 	первый пользователь успел сохранить документ (либо прислать unlock)
- * c) Когда пользователей 2 или больше, каждое сохранение трет историю и присылается целиком (без индекса). Если
- * 	автосохранение включено, то сохраняется не чаще раз в 10-минут.
- * d) Когда пользователь остается один, после принятия чужих изменений начинается пункт 'а'
- *-----------------------------------------------------------------------------------------------------------------------
- *--------------------------------------------Схема работы с сервером----------------------------------------------------
- * а) Когда все уходят, спустя время cfgAscSaveTimeOutDelay на сервер документов шлется команда на сборку.
- * b) Если приходит статус '1' на CommandService.ashx, то удалось сохранить и поднять версию. Очищаем callback-и и
- * 	изменения из базы и из памяти.
- * с) Если приходит статус, отличный от '1'(сюда можно отнести как генерацию файла, так и работа внешнего подписчика
- * 	с готовым результатом), то трем callback-и, а изменения оставляем. Т.к. можно будет зайти в старую
- * 	версию и получить несобранные изменения. Также сбрасываем статус у файла на несобранный, чтобы его можно было
- * 	открывать без сообщения об ошибке версии.
- *-----------------------------------------------------------------------------------------------------------------------
- *------------------------------------------------Старт сервера----------------------------------------------------------
- * 1) Загружаем информацию о сборщике
- * 2) Загружаем информацию о callback-ах
- * 3) Собираем только те файлы, у которых есть callback и информация для сборки
- *-----------------------------------------------------------------------------------------------------------------------
- *------------------------------------------Переподключение при разрыве соединения---------------------------------------
- * 1) Проверяем файл на сборку. Если она началась, то останавливаем.
- * 2) Если сборка уже завершилась, то отправляем пользователю уведомление о невозможности редактировать дальше
- * 3) Далее проверяем время последнего сохранения и lock-и пользователя. Если кто-то уже успел сохранить или
- * 		заблокировать объекты, то мы не можем дальше редактировать.
- *-----------------------------------------------------------------------------------------------------------------------
- * */
-
-'use strict';
-
-const sockjs = require('sockjs');
-const _ = require('underscore');
-const url = require('url');
-const os = require('os');
-const cluster = require('cluster');
-const cron = require('cron');
-const co = require('co');
-const jwt = require('jsonwebtoken');
-const jwa = require('jwa');
-const ms = require('ms');
-const deepEqual  = require('deep-equal');
-const storage = require('./../../Common/sources/storage-base');
-const logger = require('./../../Common/sources/logger');
-const constants = require('./../../Common/sources/constants');
-const utils = require('./../../Common/sources/utils');
-const commonDefines = require('./../../Common/sources/commondefines');
-const statsDClient = require('./../../Common/sources/statsdclient');
-const configCommon = require('config');
-const config = configCommon.get('services.CoAuthoring');
-const sqlBase = require('./baseConnector');
-const canvasService = require('./canvasservice');
-const converterService = require('./converterservice');
-const taskResult = require('./taskresult');
-const redis = require(config.get('redis.name'));
-const pubsubRedis = require('./pubsubRedis');
-const pubsubService = require('./' + config.get('pubsub.name'));
-const queueService = require('./../../Common/sources/taskqueueRabbitMQ');
-const rabbitMQCore = require('./../../Common/sources/rabbitMQCore');
-let cfgEditor = JSON.parse(JSON.stringify(config.get('editor')));
-cfgEditor['reconnection']['delay'] = ms(cfgEditor['reconnection']['delay']);
-const cfgCallbackRequestTimeout = config.get('server.callbackRequestTimeout');
-//The waiting time to document assembly when all out(not 0 in case of F5 in the browser)
-const cfgAscSaveTimeOutDelay = config.get('server.savetimeoutdelay');
-
-const cfgPubSubMaxChanges = config.get('pubsub.maxChanges');
-
-const cfgRedisPrefix = config.get('redis.prefix');
-const cfgExpSaveLock = config.get('expire.saveLock');
-const cfgExpPresence = config.get('expire.presence');
-const cfgExpLocks = config.get('expire.locks');
-const cfgExpChangeIndex = config.get('expire.changeindex');
-const cfgExpLockDoc = config.get('expire.lockDoc');
-const cfgExpMessage = config.get('expire.message');
-const cfgExpLastSave = config.get('expire.lastsave');
-const cfgExpForceSave = config.get('expire.forcesave');
-const cfgExpSaved = config.get('expire.saved');
-const cfgExpDocumentsCron = config.get('expire.documentsCron');
-const cfgExpSessionIdle = ms(config.get('expire.sessionidle'));
-const cfgExpSessionAbsolute = ms(config.get('expire.sessionabsolute'));
-const cfgExpSessionCloseCommand = ms(config.get('expire.sessionclosecommand'));
-const cfgExpUpdateVersionStatus = ms(config.get('expire.updateVersionStatus'));
-const cfgSockjs = config.get('sockjs');
-const cfgTokenEnableBrowser = config.get('token.enable.browser');
-const cfgTokenEnableRequestInbox = config.get('token.enable.request.inbox');
-const cfgTokenEnableRequestOutbox = config.get('token.enable.request.outbox');
-const cfgTokenSessionAlgorithm = config.get('token.session.algorithm');
-const cfgTokenSessionExpires = ms(config.get('token.session.expires'));
-const cfgTokenInboxHeader = config.get('token.inbox.header');
-const cfgTokenInboxPrefix = config.get('token.inbox.prefix');
-const cfgTokenInboxInBody = config.get('token.inbox.inBody');
-const cfgTokenOutboxInBody = config.get('token.outbox.inBody');
-const cfgTokenBrowserSecretFromInbox = config.get('token.browser.secretFromInbox');
-const cfgSecretBrowser = config.get('secret.browser');
-const cfgSecretInbox = config.get('secret.inbox');
-const cfgSecretSession = config.get('secret.session');
-const cfgForceSaveEnable = config.get('autoAssembly.enable');
-const cfgForceSaveInterval = ms(config.get('autoAssembly.interval'));
-const cfgForceSaveStep = ms(config.get('autoAssembly.step'));
-const cfgQueueRetentionPeriod = configCommon.get('queue.retentionPeriod');
-const cfgForgottenFiles = config.get('server.forgottenfiles');
-const cfgMaxRequestChanges = config.get('server.maxRequestChanges');
-
-const redisKeySaveLock = cfgRedisPrefix + constants.REDIS_KEY_SAVE_LOCK;
-const redisKeyPresenceHash = cfgRedisPrefix + constants.REDIS_KEY_PRESENCE_HASH;
-const redisKeyPresenceSet = cfgRedisPrefix + constants.REDIS_KEY_PRESENCE_SET;
-const redisKeyLocks = cfgRedisPrefix + constants.REDIS_KEY_LOCKS;
-const redisKeyChangeIndex = cfgRedisPrefix + constants.REDIS_KEY_CHANGES_INDEX;
-const redisKeyLockDoc = cfgRedisPrefix + constants.REDIS_KEY_LOCK_DOCUMENT;
-const redisKeyMessage = cfgRedisPrefix + constants.REDIS_KEY_MESSAGE;
-const redisKeyDocuments = cfgRedisPrefix + constants.REDIS_KEY_DOCUMENTS;
-const redisKeyLastSave = cfgRedisPrefix + constants.REDIS_KEY_LAST_SAVE;
-const redisKeyForceSave = cfgRedisPrefix + constants.REDIS_KEY_FORCE_SAVE;
-const redisKeyForceSaveTimer = cfgRedisPrefix + constants.REDIS_KEY_FORCE_SAVE_TIMER;
-const redisKeyForceSaveTimerLock = cfgRedisPrefix + constants.REDIS_KEY_FORCE_SAVE_TIMER_LOCK;
-const redisKeySaved = cfgRedisPrefix + constants.REDIS_KEY_SAVED;
-const redisKeyPresenceUniqueUsers = cfgRedisPrefix + constants.REDIS_KEY_PRESENCE_UNIQUE_USERS;
-
-const EditorTypes = {
-  document : 0,
-  spreadsheet : 1,
-  presentation : 2
-};
-
-const defaultHttpPort = 80, defaultHttpsPort = 443;	// Порты по умолчанию (для http и https)
-const redisClient = pubsubRedis.getClientRedis();
-const clientStatsD = statsDClient.getClient();
-let connections = []; // Активные соединения
-let lockDocumentsTimerId = {};//to drop connection that can't unlockDocument
-let pubsub;
-let queue;
-let licenseInfo = {type: constants.LICENSE_RESULT.Error, light: false, branding: false};
-let shutdownFlag = false;
-
-const MIN_SAVE_EXPIRATION = 60000;
-const FORCE_SAVE_EXPIRATION = Math.min(Math.max(cfgForceSaveInterval, MIN_SAVE_EXPIRATION),
-                                       cfgQueueRetentionPeriod * 1000);
-const HEALTH_CHECK_KEY_MAX = 10000;
-
-function getIsShutdown() {
-  return shutdownFlag;
-}
-
-function DocumentChanges(docId) {
-  this.docId = docId;
-  this.arrChanges = [];
-
-  return this;
-}
-DocumentChanges.prototype.getLength = function() {
-  return this.arrChanges.length;
-};
-DocumentChanges.prototype.push = function(change) {
-  this.arrChanges.push(change);
-};
-DocumentChanges.prototype.splice = function(start, deleteCount) {
-  this.arrChanges.splice(start, deleteCount);
-};
-DocumentChanges.prototype.slice = function(start, end) {
-  return this.arrChanges.splice(start, end);
-};
-DocumentChanges.prototype.concat = function(item) {
-  this.arrChanges = this.arrChanges.concat(item);
-};
-
-const c_oAscServerStatus = {
-  NotFound: 0,
-  Editing: 1,
-  MustSave: 2,
-  Corrupted: 3,
-  Closed: 4,
-  MailMerge: 5,
-  MustSaveForce: 6,
-  CorruptedForce: 7
-};
-
-const c_oAscChangeBase = {
-  No: 0,
-  Delete: 1,
-  All: 2
-};
-
-const c_oAscLockTimeOutDelay = 500;	// Время ожидания для сохранения, когда зажата база данных
-
-const c_oAscRecalcIndexTypes = {
-  RecalcIndexAdd: 1,
-  RecalcIndexRemove: 2
-};
-
-/**
- * lock types
- * @const
- */
-const c_oAscLockTypes = {
-  kLockTypeNone: 1, // никто не залочил данный объект
-  kLockTypeMine: 2, // данный объект залочен текущим пользователем
-  kLockTypeOther: 3, // данный объект залочен другим(не текущим) пользователем
-  kLockTypeOther2: 4, // данный объект залочен другим(не текущим) пользователем (обновления уже пришли)
-  kLockTypeOther3: 5  // данный объект был залочен (обновления пришли) и снова стал залочен
-};
-
-const c_oAscLockTypeElem = {
-  Range: 1,
-  Object: 2,
-  Sheet: 3
-};
-const c_oAscLockTypeElemSubType = {
-  DeleteColumns: 1,
-  InsertColumns: 2,
-  DeleteRows: 3,
-  InsertRows: 4,
-  ChangeProperties: 5
-};
-
-const c_oAscLockTypeElemPresentation = {
-  Object: 1,
-  Slide: 2,
-  Presentation: 3
-};
-
-function CRecalcIndexElement(recalcType, position, bIsSaveIndex) {
-  if (!(this instanceof CRecalcIndexElement)) {
-    return new CRecalcIndexElement(recalcType, position, bIsSaveIndex);
-  }
-
-  this._recalcType = recalcType;		// Тип изменений (удаление или добавление)
-  this._position = position;			// Позиция, в которой произошли изменения
-  this._count = 1;				// Считаем все изменения за простейшие
-  this.m_bIsSaveIndex = !!bIsSaveIndex;	// Это индексы из изменений других пользователей (которые мы еще не применили)
-
-  return this;
-}
-
-CRecalcIndexElement.prototype = {
-  constructor: CRecalcIndexElement,
-
-  // Пересчет для других
-  getLockOther: function(position, type) {
-    var inc = (c_oAscRecalcIndexTypes.RecalcIndexAdd === this._recalcType) ? +1 : -1;
-    if (position === this._position && c_oAscRecalcIndexTypes.RecalcIndexRemove === this._recalcType &&
-      true === this.m_bIsSaveIndex) {
-      // Мы еще не применили чужие изменения (поэтому для insert не нужно отрисовывать)
-      // RecalcIndexRemove (потому что перевертываем для правильной отработки, от другого пользователя
-      // пришло RecalcIndexAdd
-      return null;
-    } else if (position === this._position &&
-      c_oAscRecalcIndexTypes.RecalcIndexRemove === this._recalcType &&
-      c_oAscLockTypes.kLockTypeMine === type && false === this.m_bIsSaveIndex) {
-      // Для пользователя, который удалил столбец, рисовать залоченные ранее в данном столбце ячейки
-      // не нужно
-      return null;
-    } else if (position < this._position) {
-      return position;
-    }
-    else {
-      return (position + inc);
-    }
-  },
-  // Пересчет для других (только для сохранения)
-  getLockSaveOther: function(position, type) {
-    if (this.m_bIsSaveIndex) {
-      return position;
-    }
-
-    var inc = (c_oAscRecalcIndexTypes.RecalcIndexAdd === this._recalcType) ? +1 : -1;
-    if (position === this._position && c_oAscRecalcIndexTypes.RecalcIndexRemove === this._recalcType &&
-      true === this.m_bIsSaveIndex) {
-      // Мы еще не применили чужие изменения (поэтому для insert не нужно отрисовывать)
-      // RecalcIndexRemove (потому что перевертываем для правильной отработки, от другого пользователя
-      // пришло RecalcIndexAdd
-      return null;
-    } else if (position === this._position &&
-      c_oAscRecalcIndexTypes.RecalcIndexRemove === this._recalcType &&
-      c_oAscLockTypes.kLockTypeMine === type && false === this.m_bIsSaveIndex) {
-      // Для пользователя, который удалил столбец, рисовать залоченные ранее в данном столбце ячейки
-      // не нужно
-      return null;
-    } else if (position < this._position) {
-      return position;
-    }
-    else {
-      return (position + inc);
-    }
-  },
-  // Пересчет для себя
-  getLockMe: function(position) {
-    var inc = (c_oAscRecalcIndexTypes.RecalcIndexAdd === this._recalcType) ? -1 : +1;
-    if (position < this._position) {
-      return position;
-    }
-    else {
-      return (position + inc);
-    }
-  },
-  // Только когда от других пользователей изменения (для пересчета)
-  getLockMe2: function(position) {
-    var inc = (c_oAscRecalcIndexTypes.RecalcIndexAdd === this._recalcType) ? -1 : +1;
-    if (true !== this.m_bIsSaveIndex || position < this._position) {
-      return position;
-    }
-    else {
-      return (position + inc);
-    }
-  }
-};
-
-function CRecalcIndex() {
-  if (!(this instanceof CRecalcIndex)) {
-    return new CRecalcIndex();
-  }
-
-  this._arrElements = [];		// Массив CRecalcIndexElement
-
-  return this;
-}
-
-CRecalcIndex.prototype = {
-  constructor: CRecalcIndex,
-  add: function(recalcType, position, count, bIsSaveIndex) {
-    for (var i = 0; i < count; ++i)
-      this._arrElements.push(new CRecalcIndexElement(recalcType, position, bIsSaveIndex));
-  },
-  clear: function() {
-    this._arrElements.length = 0;
-  },
-
-  // Пересчет для других
-  getLockOther: function(position, type) {
-    var newPosition = position;
-    var count = this._arrElements.length;
-    for (var i = 0; i < count; ++i) {
-      newPosition = this._arrElements[i].getLockOther(newPosition, type);
-      if (null === newPosition) {
-        break;
-      }
-    }
-
-    return newPosition;
-  },
-  // Пересчет для других (только для сохранения)
-  getLockSaveOther: function(position, type) {
-    var newPosition = position;
-    var count = this._arrElements.length;
-    for (var i = 0; i < count; ++i) {
-      newPosition = this._arrElements[i].getLockSaveOther(newPosition, type);
-      if (null === newPosition) {
-        break;
-      }
-    }
-
-    return newPosition;
-  },
-  // Пересчет для себя
-  getLockMe: function(position) {
-    var newPosition = position;
-    var count = this._arrElements.length;
-    for (var i = count - 1; i >= 0; --i) {
-      newPosition = this._arrElements[i].getLockMe(newPosition);
-      if (null === newPosition) {
-        break;
-      }
-    }
-
-    return newPosition;
-  },
-  // Только когда от других пользователей изменения (для пересчета)
-  getLockMe2: function(position) {
-    var newPosition = position;
-    var count = this._arrElements.length;
-    for (var i = count - 1; i >= 0; --i) {
-      newPosition = this._arrElements[i].getLockMe2(newPosition);
-      if (null === newPosition) {
-        break;
-      }
-    }
-
-    return newPosition;
-  }
-};
-
-function sendData(conn, data) {
-  conn.write(JSON.stringify(data));
-}
-function sendDataWarning(conn, msg) {
-  sendData(conn, {type: "warning", message: msg});
-}
-function sendDataMessage(conn, msg) {
-  sendData(conn, {type: "message", messages: msg});
-}
-function sendDataCursor(conn, msg) {
-  sendData(conn, {type: "cursor", messages: msg});
-}
-function sendDataMeta(conn, msg) {
-  sendData(conn, {type: "meta", messages: msg});
-}
-function sendDataSession(conn, msg) {
-  sendData(conn, {type: "session", messages: msg});
-}
-function sendDataRefreshToken(conn, msg) {
-  sendData(conn, {type: "refreshToken", messages: msg});
-}
-function sendReleaseLock(conn, userLocks) {
-  sendData(conn, {type: "releaseLock", locks: _.map(userLocks, function(e) {
-    return {
-      block: e.block,
-      user: e.user,
-      time: Date.now(),
-      changes: null
-    };
-  })});
-}
-function getParticipants(docId, excludeClosed, excludeUserId, excludeViewer) {
-  return _.filter(connections, function(el) {
-    return el.docId === docId && el.isCloseCoAuthoring !== excludeClosed &&
-      el.user.id !== excludeUserId && el.user.view !== excludeViewer;
-  });
-}
-function getParticipantUser(docId, includeUserId) {
-  return _.filter(connections, function(el) {
-    return el.docId === docId && el.user.id === includeUserId;
-  });
-}
-function getConnectionInfo(conn) {
-  var user = conn.user;
-  var data = {
-    id: user.id,
-    idOriginal: user.idOriginal,
-    username: user.username,
-    indexUser: user.indexUser,
-    view: user.view,
-    connectionId: conn.id,
-    isCloseCoAuthoring: conn.isCloseCoAuthoring
-  };
-  return JSON.stringify(data);
-}
-function updatePresenceCommandsToArray(outCommands, docId, userId, userInfo) {
-  const expireAt = new Date().getTime() + cfgExpPresence * 1000;
-  outCommands.push(
-    ['zadd', redisKeyPresenceSet + docId, expireAt, userId],
-    ['hset', redisKeyPresenceHash + docId, userId, userInfo],
-    ['expire', redisKeyPresenceSet + docId, cfgExpPresence],
-    ['expire', redisKeyPresenceHash + docId, cfgExpPresence]
-  );
-}
-function* updatePresence(docId, userId, connInfo) {
-  const multi = redisClient.multi(getUpdatePresenceCommands(docId, userId, connInfo));
-  yield utils.promiseRedis(multi, multi.exec);
-}
-function* updateEditUsers(userId) {
-  if (!licenseInfo.usersCount) {
-    return;
-  }
-  const now = new Date();
-  const expireAt = (Date.UTC(now.getUTCFullYear(), now.getUTCMonth(), now.getUTCDate() + 1)) / 1000 +
-      licenseInfo.usersExpire - 1;
-  yield utils.promiseRedis(redisClient, redisClient.zadd, redisKeyPresenceUniqueUsers, expireAt, userId);
-}
-function getUpdatePresenceCommands(docId, userId, connInfo) {
-  const commands = [];
-  updatePresenceCommandsToArray(commands, docId, userId, connInfo);
-  const expireAt = new Date().getTime() + cfgExpPresence * 1000;
-  commands.push(['zadd', redisKeyDocuments, expireAt, docId]);
-  return commands;
-}
-function* getAllPresence(docId, opt_userId, opt_connInfo) {
-  let now = (new Date()).getTime();
-  let commands;
-  if(null != opt_userId && null != opt_connInfo){
-    commands = getUpdatePresenceCommands(docId, opt_userId, opt_connInfo);
-  } else {
-    commands = [];
-  }
-  commands.push(['zrangebyscore', redisKeyPresenceSet + docId, 0, now], ['hvals', redisKeyPresenceHash + docId]);
-  let multi = redisClient.multi(commands);
-  let multiRes = yield utils.promiseRedis(multi, multi.exec);
-  let expiredKeys = multiRes[multiRes.length - 2];
-  let hvals = multiRes[multiRes.length - 1];
-  if (expiredKeys.length > 0) {
-    commands = [
-      ['zremrangebyscore', redisKeyPresenceSet + docId, 0, now]
-    ];
-    let expiredKeysMap = {};
-    for (let i = 0; i < expiredKeys.length; ++i) {
-      let expiredKey = expiredKeys[i];
-      expiredKeysMap[expiredKey] = 1;
-      commands.push(['hdel', redisKeyPresenceHash + docId, expiredKey]);
-    }
-    multi = redisClient.multi(commands);
-    yield utils.promiseRedis(multi, multi.exec);
-    hvals = hvals.filter(function(curValue) {
-      return null == expiredKeysMap[curValue];
-    })
-  }
-  return hvals;
-}
-function* getEditorsCount(docId, opt_hvals) {
-  var elem, editorsCount = 0;
-  var hvals;
-  if(opt_hvals){
-    hvals = opt_hvals;
-  } else {
-    hvals = yield* getAllPresence(docId);
-  }
-  for (var i = 0; i < hvals.length; ++i) {
-    elem = JSON.parse(hvals[i]);
-    if(!elem.view && !elem.isCloseCoAuthoring) {
-      editorsCount++;
-      break;
-    }
-  }
-  return editorsCount;
-}
-function* hasEditors(docId, opt_hvals) {
-  let editorsCount = yield* getEditorsCount(docId, opt_hvals);
-  return editorsCount > 0;
-}
-function* isUserReconnect(docId, userId, connectionId) {
-  var elem;
-  var hvals = yield* getAllPresence(docId);
-  for (var i = 0; i < hvals.length; ++i) {
-    elem = JSON.parse(hvals[i]);
-    if (userId === elem.id && connectionId !== elem.connectionId) {
-      return true;
-    }
-  }
-  return false;
-}
-function* publish(data, optDocId, optUserId, opt_pubsub) {
-  var needPublish = true;
-  if(optDocId && optUserId) {
-    needPublish = false;
-    var hvals = yield* getAllPresence(optDocId);
-    for (var i = 0; i < hvals.length; ++i) {
-      var elem = JSON.parse(hvals[i]);
-      if(optUserId != elem.id) {
-        needPublish = true;
-        break;
-      }
-    }
-  }
-  if(needPublish) {
-    var msg = JSON.stringify(data);
-    var realPubsub = opt_pubsub ? opt_pubsub : pubsub;
-    if (realPubsub) {
-      realPubsub.publish(msg);
-    }
-  }
-  return needPublish;
-}
-function* addTask(data, priority, opt_queue, opt_expiration) {
-  var realQueue = opt_queue ? opt_queue : queue;
-  yield realQueue.addTask(data, priority, opt_expiration);
-}
-function* removeResponse(data) {
-  yield queue.removeResponse(data);
-}
-
-function* getOriginalParticipantsId(docId) {
-  var result = [], tmpObject = {};
-  var hvals = yield* getAllPresence(docId);
-  for (var i = 0; i < hvals.length; ++i) {
-    var elem = JSON.parse(hvals[i]);
-    if (!elem.view && !elem.isCloseCoAuthoring) {
-      tmpObject[elem.idOriginal] = 1;
-    }
-  }
-  for (var name in tmpObject) if (tmpObject.hasOwnProperty(name)) {
-    result.push(name);
-  }
-  return result;
-}
-
-function* sendServerRequest(docId, uri, dataObject, opt_checkAuthorization) {
-  logger.debug('postData request: docId = %s;url = %s;data = %j', docId, uri, dataObject);
-  let auth;
-  if (cfgTokenEnableRequestOutbox) {
-    auth = utils.fillJwtForRequest(dataObject);
-    if (opt_checkAuthorization && !opt_checkAuthorization(auth, dataObject)) {
-      auth = utils.fillJwtForRequest(dataObject);
-      logger.warn('authorization reduced to: docId = %s; length=%d', docId, auth.length);
-    }
-    if (cfgTokenOutboxInBody) {
-      dataObject = {token: auth};
-      auth = undefined;
-    }
-  }
-  let res = yield utils.postRequestPromise(uri, JSON.stringify(dataObject), cfgCallbackRequestTimeout * 1000, auth);
-  logger.debug('postData response: docId = %s;data = %s', docId, res);
-  return res;
-}
-
-// Парсинг ссылки
-function parseUrl(callbackUrl) {
-  var result = null;
-  try {
-    //делать decodeURIComponent не нужно http://expressjs.com/en/4x/api.html#app.settings.table
-    //по умолчанию express использует 'query parser' = 'extended', но даже в 'simple' версии делается decode
-    //percent-encoded characters within the query string will be assumed to use UTF-8 encoding
-    var parseObject = url.parse(callbackUrl);
-    var isHttps = 'https:' === parseObject.protocol;
-    var port = parseObject.port;
-    if (!port) {
-      port = isHttps ? defaultHttpsPort : defaultHttpPort;
-    }
-    result = {
-      'https': isHttps,
-      'host': parseObject.hostname,
-      'port': port,
-      'path': parseObject.path,
-      'href': parseObject.href
-    };
-  } catch (e) {
-    logger.error("error parseUrl %s:\r\n%s", callbackUrl, e.stack);
-    result = null;
-  }
-
-  return result;
-}
-
-function* getCallback(id) {
-  var callbackUrl = null;
-  var baseUrl = null;
-  var selectRes = yield taskResult.select(id);
-  if (selectRes.length > 0) {
-    var row = selectRes[0];
-    if (row.callback) {
-      callbackUrl = row.callback;
-    }
-    if (row.baseurl) {
-      baseUrl = row.baseurl;
-    }
-  }
-  if (null != callbackUrl && null != baseUrl) {
-    return {server: parseUrl(callbackUrl), baseUrl: baseUrl};
-  } else {
-    return null;
-  }
-}
-function* getChangesIndex(docId) {
-  var res = 0;
-  var redisRes = yield utils.promiseRedis(redisClient, redisClient.get, redisKeyChangeIndex + docId);
-  if (null != redisRes) {
-    res = parseInt(redisRes);
-  } else {
-    var getRes = yield sqlBase.getChangesIndexPromise(docId);
-    if (getRes && getRes.length > 0 && null != getRes[0]['change_id']) {
-      res = getRes[0]['change_id'] + 1;
-    }
-  }
-  return res;
-}
-function* getLastSave(docId) {
-  var res = yield utils.promiseRedis(redisClient, redisClient.hgetall, redisKeyLastSave + docId);
-  if (res) {
-    if (res.time) {
-      res.time = parseInt(res.time);
-    }
-    if (res.index) {
-      res.index = parseInt(res.index);
-    }
-  }
-  return res;
-}
-function getForceSaveIndex(time, index) {
-  return time + '_' + index;
-}
-function* setForceSave(docId, forceSave, cmd, success) {
-  let forceSaveIndex = getForceSaveIndex(forceSave.getTime(), forceSave.getIndex());
-  if (success) {
-    yield utils.promiseRedis(redisClient, redisClient.hset, redisKeyForceSave + docId, forceSaveIndex, true);
-  } else {
-    yield utils.promiseRedis(redisClient, redisClient.hdel, redisKeyForceSave + docId, forceSaveIndex);
-  }
-  let forceSaveType = forceSave.getType();
-  if (commonDefines.c_oAscForceSaveTypes.Command !== forceSaveType) {
-    yield* publish({
-                     type: commonDefines.c_oPublishType.forceSave, docId: docId,
-                     data: {type: forceSaveType, time: forceSave.getTime(), success: success}
-                   }, cmd.getUserConnectionId());
-  }
-}
-function* getLastForceSave(docId, lastSave) {
-  let res = false;
-  if (lastSave) {
-    let forceSaveIndex = getForceSaveIndex(lastSave.time, lastSave.index);
-    let forceSave = yield utils.promiseRedis(redisClient, redisClient.hget, redisKeyForceSave + docId, forceSaveIndex);
-    if (forceSave) {
-      res = true;
-    }
-  }
-  return res;
-}
-function* startForceSave(docId, type, opt_userdata, opt_userConnectionId, opt_baseUrl, opt_queue, opt_pubsub) {
-  logger.debug('startForceSave start:docId = %s', docId);
-  let res = {code: commonDefines.c_oAscServerCommandErrors.NoError, time: null};
-  let lastSave = null;
-  if (!shutdownFlag) {
-    lastSave = yield* getLastSave(docId);
-    if (lastSave && undefined !== lastSave.time && undefined !== lastSave.index) {
-      let forceSaveIndex = getForceSaveIndex(lastSave.time, lastSave.index);
-      let multi = redisClient.multi([
-                                      ['hsetnx', redisKeyForceSave + docId, forceSaveIndex, false],
-                                      ['expire', redisKeyForceSave + docId, cfgExpForceSave]
-                                    ]);
-      let execRes = yield utils.promiseRedis(multi, multi.exec);
-      //hsetnx 0 if field already exists
-      if (0 == execRes[0]) {
-        lastSave = null;
-      }
-    } else {
-      lastSave = null;
-    }
-  }
-  if (lastSave) {
-    logger.debug('startForceSave lastSave:docId = %s; lastSave = %j', docId, lastSave);
-    let baseUrl = opt_baseUrl || lastSave.baseUrl;
-    let forceSave = new commonDefines.CForceSaveData(lastSave);
-    forceSave.setType(type);
-
-    if (commonDefines.c_oAscForceSaveTypes.Timeout === type) {
-      yield* publish({
-                       type: commonDefines.c_oPublishType.forceSave, docId: docId,
-                       data: {type: type, time: forceSave.getTime(), start: true}
-                     }, undefined, undefined, opt_pubsub);
-    }
-
-    let priority;
-    let expiration;
-    if (commonDefines.c_oAscForceSaveTypes.Timeout === type) {
-      priority = constants.QUEUE_PRIORITY_VERY_LOW;
-      expiration = FORCE_SAVE_EXPIRATION;
-    } else {
-      priority = constants.QUEUE_PRIORITY_LOW;
-    }
-    //start new convert
-    let status = yield* converterService.convertFromChanges(docId, baseUrl, forceSave, opt_userdata,
-                                                            opt_userConnectionId, priority, expiration, opt_queue);
-    if (constants.NO_ERROR === status.err) {
-      res.time = forceSave.getTime();
-    } else {
-      res.code = commonDefines.c_oAscServerCommandErrors.UnknownError;
-    }
-    logger.debug('startForceSave convertFromChanges:docId = %s; status = %d', docId, status.err);
-  } else {
-    res.code = commonDefines.c_oAscServerCommandErrors.NotModified;
-    logger.debug('startForceSave NotModified no changes:docId = %s', docId);
-  }
-  logger.debug('startForceSave end:docId = %s', docId);
-  return res;
-}
-function handleDeadLetter(data) {
-  return co(function*() {
-    let docId = 'null';
-    try {
-      var isRequeued = false;
-      let task = new commonDefines.TaskQueueData(JSON.parse(data));
-      if (task) {
-        let cmd = task.getCmd();
-        docId = cmd.getDocId();
-        logger.warn('handleDeadLetter start: docId = %s %s', docId, data);
-        let forceSave = cmd.getForceSave();
-        if (forceSave && commonDefines.c_oAscForceSaveTypes.Timeout == forceSave.getType()) {
-          let lastSave = yield* getLastSave(docId);
-          //check that there are no new changes
-          if (lastSave && forceSave.getTime() === lastSave.time && forceSave.getIndex() === lastSave.index) {
-            //requeue task
-            yield* addTask(task, constants.QUEUE_PRIORITY_VERY_LOW, undefined, FORCE_SAVE_EXPIRATION);
-            isRequeued = true;
-          }
-        } else {
-          //simulate error response
-          cmd.setStatusInfo(constants.CONVERT_DEAD_LETTER);
-          canvasService.receiveTask(JSON.stringify(task))
-        }
-      }
-      logger.warn('handleDeadLetter end: docId = %s; requeue = %s', docId, isRequeued);
-    } catch (err) {
-      logger.error('handleDeadLetter error: docId = %s\r\n%s', docId, err.stack);
-    }
-  });
-}
-/**
- * Отправка статуса, чтобы знать когда документ начал редактироваться, а когда закончился
- * @param docId
- * @param {number} bChangeBase
- * @param callback
- * @param baseUrl
- */
-function* sendStatusDocument(docId, bChangeBase, userAction, callback, baseUrl, opt_userData) {
-  if (!callback) {
-    var getRes = yield* getCallback(docId);
-    if (getRes) {
-      callback = getRes.server;
-      if (!baseUrl) {
-        baseUrl = getRes.baseUrl;
-      }
-    }
-  }
-  if (null == callback) {
-    return;
-  }
-
-  var status = c_oAscServerStatus.Editing;
-  var participants = yield* getOriginalParticipantsId(docId);
-  if (0 === participants.length) {
-    var puckerIndex = yield* getChangesIndex(docId);
-    if (!(puckerIndex > 0)) {
-      status = c_oAscServerStatus.Closed;
-    }
-  }
-
-  if (c_oAscChangeBase.No !== bChangeBase) {
-    //update callback even if the connection is closed to avoid script:
-    //open->make changes->disconnect->subscription from community->reconnect
-    if (c_oAscChangeBase.All === bChangeBase) {
-      //always override callback to avoid expired callbacks
-      var updateTask = new taskResult.TaskResultData();
-      updateTask.key = docId;
-      updateTask.callback = callback.href;
-      updateTask.baseurl = baseUrl;
-      var updateIfRes = yield taskResult.update(updateTask);
-      if (updateIfRes.affectedRows > 0) {
-        logger.debug('sendStatusDocument updateIf: docId = %s', docId);
-      } else {
-        logger.debug('sendStatusDocument updateIf no effect: docId = %s', docId);
-      }
-    }
-  }
-
-  var sendData = new commonDefines.OutputSfcData();
-  sendData.setKey(docId);
-  sendData.setStatus(status);
-  if (c_oAscServerStatus.Closed !== status) {
-    sendData.setUsers(participants);
-  }
-  if (userAction) {
-    sendData.setActions([userAction]);
-  }
-  if (opt_userData) {
-    sendData.setUserData(opt_userData);
-  }
-  var uri = callback.href;
-  var replyData = null;
-  try {
-    replyData = yield* sendServerRequest(docId, uri, sendData);
-  } catch (err) {
-    replyData = null;
-    logger.error('postData error: docId = %s;url = %s;data = %j\r\n%s', docId, uri, sendData, err.stack);
-  }
-  yield* onReplySendStatusDocument(docId, replyData);
-  return callback;
-}
-function parseReplyData(docId, replyData) {
-  var res = null;
-  if (replyData) {
-    try {
-      res = JSON.parse(replyData);
-    } catch (e) {
-      logger.error("error parseReplyData: docId = %s; data = %s\r\n%s", docId, replyData, e.stack);
-      res = null;
-    }
-  }
-  return res;
-}
-function* onReplySendStatusDocument(docId, replyData) {
-  var oData = parseReplyData(docId, replyData);
-  if (!(oData && commonDefines.c_oAscServerCommandErrors.NoError == oData.error)) {
-    // Ошибка подписки на callback, посылаем warning
-    yield* publish({type: commonDefines.c_oPublishType.warning, docId: docId, description: 'Error on save server subscription!'});
-  }
-}
-function* publishCloseUsersConnection(docId, users, isOriginalId, code, description) {
-  if (Array.isArray(users)) {
-    let usersMap = users.reduce(function(map, val) {
-      map[val] = 1;
-      return map;
-    }, {});
-    yield* publish({
-                     type: commonDefines.c_oPublishType.closeConnection, docId: docId, usersMap: usersMap,
-                     isOriginalId: isOriginalId, code: code, description: description
-                   });
-  }
-}
-function closeUsersConnection(docId, usersMap, isOriginalId, code, description) {
-  let elConnection;
-  for (let i = connections.length - 1; i >= 0; --i) {
-    elConnection = connections[i];
-    if (elConnection.docId === docId) {
-      if (isOriginalId ? usersMap[elConnection.user.idOriginal] : usersMap[elConnection.user.id]) {
-        elConnection.close(code, description);
-      }
-    }
-  }
-}
-function* dropUsersFromDocument(docId, users) {
-  if (Array.isArray(users)) {
-    yield* publish({type: commonDefines.c_oPublishType.drop, docId: docId, users: users, description: ''});
-  }
-}
-
-function dropUserFromDocument(docId, userId, description) {
-  var elConnection;
-  for (var i = 0, length = connections.length; i < length; ++i) {
-    elConnection = connections[i];
-    if (elConnection.docId === docId && userId === elConnection.user.idOriginal && !elConnection.isCloseCoAuthoring) {
-      sendData(elConnection,
-        {
-          type: "drop",
-          description: description
-        });//Or 0 if fails
-    }
-  }
-}
-
-// Подписка на эвенты:
-function* bindEvents(docId, callback, baseUrl, opt_userAction, opt_userData) {
-  // Подписка на эвенты:
-  // - если пользователей нет и изменений нет, то отсылаем статус "закрыто" и в базу не добавляем
-  // - если пользователей нет, а изменения есть, то отсылаем статус "редактируем" без пользователей, но добавляем в базу
-  // - если есть пользователи, то просто добавляем в базу
-  var bChangeBase;
-  var oCallbackUrl;
-  if (!callback) {
-    var getRes = yield* getCallback(docId);
-    oCallbackUrl = getRes.server;
-    bChangeBase = c_oAscChangeBase.Delete;
-  } else {
-    oCallbackUrl = parseUrl(callback);
-    bChangeBase = c_oAscChangeBase.All;
-    if (null !== oCallbackUrl) {
-      let filterStatus = yield* utils.checkHostFilter(oCallbackUrl.host);
-      if (filterStatus > 0) {
-        logger.warn('checkIpFilter error: docId = %s;url = %s', docId, callback);
-        //todo add new error type
-        oCallbackUrl = null;
-      }
-    }
-  }
-  if (null === oCallbackUrl) {
-    return commonDefines.c_oAscServerCommandErrors.ParseError;
-  } else {
-    yield* sendStatusDocument(docId, bChangeBase, opt_userAction, oCallbackUrl, baseUrl, opt_userData);
-    return commonDefines.c_oAscServerCommandErrors.NoError;
-  }
-}
-
-function* cleanDocumentOnExit(docId, deleteChanges) {
-  //clean redis (redisKeyPresenceSet and redisKeyPresenceHash removed with last element)
-  var redisArgs = [redisClient, redisClient.del, redisKeyLocks + docId,
-      redisKeyMessage + docId, redisKeyChangeIndex + docId, redisKeyForceSave + docId, redisKeyLastSave + docId];
-  utils.promiseRedis.apply(this, redisArgs);
-  //remove changes
-  if (deleteChanges) {
-    sqlBase.deleteChanges(docId, null);
-    //delete forgotten after successful send on callbackUrl
-    yield storage.deletePath(cfgForgottenFiles + '/' + docId);
-  }
-}
-function* cleanDocumentOnExitNoChanges(docId, opt_userId) {
-  var userAction = opt_userId ? new commonDefines.OutputAction(commonDefines.c_oAscUserAction.Out, opt_userId) : null;
-  // Отправляем, что все ушли и нет изменений (чтобы выставить статус на сервере об окончании редактирования)
-  yield* sendStatusDocument(docId, c_oAscChangeBase.No, userAction);
-  //если пользователь зашел в документ, соединение порвалось, на сервере удалилась вся информация,
-  //при восстановлении соединения userIndex сохранится и он совпадет с userIndex следующего пользователя
-  yield* cleanDocumentOnExit(docId, false);
-}
-
-function* _createSaveTimer(docId, opt_userId, opt_queue, opt_noDelay) {
-  var updateMask = new taskResult.TaskResultData();
-  updateMask.key = docId;
-  updateMask.status = taskResult.FileStatus.Ok;
-  var updateTask = new taskResult.TaskResultData();
-  updateTask.status = taskResult.FileStatus.SaveVersion;
-  updateTask.statusInfo = utils.getMillisecondsOfHour(new Date());
-  var updateIfRes = yield taskResult.updateIf(updateTask, updateMask);
-  if (updateIfRes.affectedRows > 0) {
-    if(!opt_noDelay){
-      yield utils.sleep(cfgAscSaveTimeOutDelay);
-    }
-    while (true) {
-      if (!sqlBase.isLockCriticalSection(docId)) {
-        canvasService.saveFromChanges(docId, updateTask.statusInfo, null, opt_userId, opt_queue);
-        break;
-      }
-      yield utils.sleep(c_oAscLockTimeOutDelay);
-    }
-  } else {
-    //если не получилось - значит FileStatus=SaveVersion(кто-то другой начал сборку) или UpdateVersion(сборка закончена)
-    //в этом случае ничего делать не надо
-    logger.debug('_createSaveTimer updateIf no effect');
-  }
-}
-
-function checkJwt(docId, token, type) {
-  var res = {decoded: null, description: null, code: null, token: token};
-  var secret;
-  switch (type) {
-    case commonDefines.c_oAscSecretType.Browser:
-      secret = utils.getSecret(docId, cfgTokenBrowserSecretFromInbox ? cfgSecretInbox : cfgSecretBrowser, null, token);
-      break;
-    case commonDefines.c_oAscSecretType.Inbox:
-      secret = utils.getSecret(docId, cfgSecretInbox, null, token);
-      break;
-    case commonDefines.c_oAscSecretType.Session:
-      secret = utils.getSecretByElem(cfgSecretSession);
-      break;
-  }
-  if (undefined == secret) {
-    logger.warn('empty secret: docId = %s token = %s', docId, token);
-  }
-  try {
-    res.decoded = jwt.verify(token, secret);
-    logger.debug('checkJwt success: docId = %s decoded = %j', docId, res.decoded);
-  } catch (err) {
-    logger.warn('checkJwt error: docId = %s name = %s message = %s token = %s', docId, err.name, err.message, token);
-    if ('TokenExpiredError' === err.name) {
-      res.code = constants.JWT_EXPIRED_CODE;
-      res.description = constants.JWT_EXPIRED_REASON + err.message;
-    } else if ('JsonWebTokenError' === err.name) {
-      res.code = constants.JWT_ERROR_CODE;
-      res.description = constants.JWT_ERROR_REASON + err.message;
-    }
-  }
-  return res;
-}
-function checkJwtHeader(docId, req) {
-  var authorization = req.get(cfgTokenInboxHeader);
-  if (authorization && authorization.startsWith(cfgTokenInboxPrefix)) {
-    var token = authorization.substring(cfgTokenInboxPrefix.length);
-    return checkJwt(docId, token, commonDefines.c_oAscSecretType.Inbox);
-  }
-  return null;
-}
-function checkJwtPayloadHash(docId, hash, body, token) {
-  var res = false;
-  if (body && Buffer.isBuffer(body)) {
-    var decoded = jwt.decode(token, {complete: true});
-    var hmac = jwa(decoded.header.alg);
-    var secret = utils.getSecret(docId, cfgSecretInbox, null, token);
-    var signature = hmac.sign(body, secret);
-    res = (hash === signature);
-  }
-  return res;
-}
-function getRequestParams(docId, req, opt_isNotInBody, opt_tokenAssign) {
-  let res = {code: constants.NO_ERROR, params: undefined};
-  if (req.body && Buffer.isBuffer(req.body) && !opt_isNotInBody) {
-    res.params = JSON.parse(req.body.toString('utf8'));
-  } else {
-    res.params = req.query;
-  }
-  if (cfgTokenEnableRequestInbox) {
-    res.code = constants.VKEY;
-    let checkJwtRes;
-    if (cfgTokenInboxInBody && !opt_isNotInBody) {
-      checkJwtRes = checkJwt(docId, res.params.token, commonDefines.c_oAscSecretType.Inbox);
-    } else {
-      //for compatibility
-      checkJwtRes = checkJwtHeader(docId, req);
-    }
-    if (checkJwtRes) {
-      if (checkJwtRes.decoded) {
-        res.code = constants.NO_ERROR;
-        if (cfgTokenInboxInBody && !opt_tokenAssign) {
-          res.params = checkJwtRes.decoded;
-        } else {
-          //for compatibility
-          if (!utils.isEmptyObject(checkJwtRes.decoded.payload)) {
-            Object.assign(res.params, checkJwtRes.decoded.payload);
-          } else if (checkJwtRes.decoded.payloadhash) {
-            if (!checkJwtPayloadHash(docId, checkJwtRes.decoded.payloadhash, req.body, checkJwtRes.token)) {
-              res.code = constants.VKEY;
-            }
-          } else if (!utils.isEmptyObject(checkJwtRes.decoded.query)) {
-            Object.assign(res.params, checkJwtRes.decoded.query);
-          }
-        }
-      } else {
-        if (constants.JWT_EXPIRED_CODE == checkJwtRes.code) {
-          res.code = constants.VKEY_KEY_EXPIRE;
-        }
-      }
-    }
-  }
-  return res;
-}
-
-exports.c_oAscServerStatus = c_oAscServerStatus;
-exports.sendData = sendData;
-exports.parseUrl = parseUrl;
-exports.parseReplyData = parseReplyData;
-exports.sendServerRequest = sendServerRequest;
-exports.createSaveTimerPromise = co.wrap(_createSaveTimer);
-exports.getAllPresencePromise = co.wrap(getAllPresence);
-exports.publish = publish;
-exports.addTask = addTask;
-exports.removeResponse = removeResponse;
-exports.hasEditors = hasEditors;
-exports.getEditorsCountPromise = co.wrap(getEditorsCount);
-exports.getCallback = getCallback;
-exports.getIsShutdown = getIsShutdown;
-exports.getChangesIndexPromise = co.wrap(getChangesIndex);
-exports.cleanDocumentOnExitPromise = co.wrap(cleanDocumentOnExit);
-exports.cleanDocumentOnExitNoChangesPromise = co.wrap(cleanDocumentOnExitNoChanges);
-exports.setForceSave = setForceSave;
-exports.getLastSave = getLastSave;
-exports.getLastForceSave = getLastForceSave;
-exports.startForceSavePromise = co.wrap(startForceSave);
-exports.checkJwt = checkJwt;
-exports.getRequestParams = getRequestParams;
-exports.checkJwtHeader = checkJwtHeader;
-exports.checkJwtPayloadHash = checkJwtPayloadHash;
-exports.install = function(server, callbackFunction) {
-  var sockjs_echo = sockjs.createServer(cfgSockjs),
-    urlParse = new RegExp("^/doc/([" + constants.DOC_ID_PATTERN + "]*)/c.+", 'i');
-
-  sockjs_echo.on('connection', function(conn) {
-    if (!conn) {
-      logger.error("null == conn");
-      return;
-    }
-    if (getIsShutdown()) {
-      sendFileError(conn, 'Server shutdow');
-      return;
-    }
-    conn.baseUrl = utils.getBaseUrlByConnection(conn);
-    conn.sessionIsSendWarning = false;
-    conn.sessionTimeConnect = conn.sessionTimeLastAction = new Date().getTime();
-
-    conn.on('data', function(message) {
-      return co(function* () {
-      var docId = 'null';
-      try {
-        var startDate = null;
-        if(clientStatsD) {
-          startDate = new Date();
-        }
-        var data = JSON.parse(message);
-        docId = conn.docId;
-        logger.info('data.type = ' + data.type + ' id = ' + docId);
-        if(getIsShutdown())
-        {
-          logger.debug('Server shutdown receive data');
-          return;
-        }
-        if (conn.isCiriticalError && ('message' == data.type || 'getLock' == data.type || 'saveChanges' == data.type ||
-            'isSaveLock' == data.type)) {
-          logger.warn("conn.isCiriticalError send command: docId = %s type = %s", docId, data.type);
-          conn.close(constants.ACCESS_DENIED_CODE, constants.ACCESS_DENIED_REASON);
-          return;
-        }
-        if ((conn.isCloseCoAuthoring || (conn.user && conn.user.view)) &&
-            ('getLock' == data.type || 'saveChanges' == data.type || 'isSaveLock' == data.type)) {
-          logger.warn("conn.user.view||isCloseCoAuthoring access deny: docId = %s type = %s", docId, data.type);
-          conn.close(constants.ACCESS_DENIED_CODE, constants.ACCESS_DENIED_REASON);
-          return;
-        }
-        switch (data.type) {
-          case 'auth'          :
-            yield* auth(conn, data);
-            break;
-          case 'message'        :
-            yield* onMessage(conn, data);
-            break;
-          case 'cursor'        :
-            yield* onCursor(conn, data);
-            break;
-          case 'getLock'        :
-            yield* getLock(conn, data, false);
-            break;
-          case 'saveChanges'      :
-            yield* saveChanges(conn, data);
-            break;
-          case 'isSaveLock'      :
-            yield* isSaveLock(conn, data);
-            break;
-          case 'unSaveLock'      :
-            yield* unSaveLock(conn, -1, -1);
-            break;	// Индекс отправляем -1, т.к. это экстренное снятие без сохранения
-          case 'getMessages'      :
-            yield* getMessages(conn, data);
-            break;
-          case 'unLockDocument'    :
-            yield* checkEndAuthLock(data.unlock, data.isSave, docId, conn.user.id, data.releaseLocks, data.deleteIndex, conn);
-            break;
-          case 'close':
-            yield* closeDocument(conn, false);
-            break;
-          case 'versionHistory'          :
-            yield* versionHistory(conn, new commonDefines.InputCommand(data.cmd));
-            break;
-          case 'openDocument'      :
-            var cmd = new commonDefines.InputCommand(data.message);
-            yield canvasService.openDocument(conn, cmd);
-            break;
-          case 'changesError':
-            logger.error("changesError: docId = %s %s", docId, data.stack);
-            break;
-          case 'extendSession' :
-            conn.sessionIsSendWarning = false;
-            conn.sessionTimeLastAction = new Date().getTime() - data.idletime;
-            break;
-          case 'forceSaveStart' :
-            var forceSaveRes;
-            if (conn.user) {
-              forceSaveRes = yield* startForceSave(docId, commonDefines.c_oAscForceSaveTypes.Button, undefined, conn.user.id);
-            } else {
-              forceSaveRes = {code: commonDefines.c_oAscServerCommandErrors.UnknownError, time: null};
-            }
-            sendData(conn, {type: "forceSaveStart", messages: forceSaveRes});
-            break;
-          default:
-            logger.debug("unknown command %s", message);
-            break;
-        }
-        if(clientStatsD) {
-          if('openDocument' != data.type) {
-            clientStatsD.timing('coauth.data.' + data.type, new Date() - startDate);
-          }
-        }
-      } catch (e) {
-        logger.error("error receiving response: docId = %s type = %s\r\n%s", docId, (data && data.type) ? data.type : 'null', e.stack);
-      }
-      });
-    });
-    conn.on('error', function() {
-      logger.error("On error");
-    });
-    conn.on('close', function() {
-      return co(function* () {
-        var docId = 'null';
-        try {
-          docId = conn.docId;
-          yield* closeDocument(conn, true);
-        } catch (err) {
-          logger.error('Error conn close: docId = %s\r\n%s', docId, err.stack);
-        }
-      });
-    });
-
-    _checkLicense(conn);
-  });
-  /**
-   *
-   * @param conn
-   * @param isCloseConnection - закрываем ли мы окончательно соединение
-   */
-  function* closeDocument(conn, isCloseConnection) {
-    var userLocks, reconnected = false, bHasEditors, bHasChanges;
-    var docId = conn.docId;
-    if (null == docId) {
-      return;
-    }
-    var hvals;
-    let participantsTimestamp;
-    var tmpUser = conn.user;
-    var isView = tmpUser.view;
-    logger.info("Connection closed or timed out: userId = %s isCloseConnection = %s docId = %s", tmpUser.id, isCloseConnection, docId);
-    var isCloseCoAuthoringTmp = conn.isCloseCoAuthoring;
-    if (isCloseConnection) {
-      //Notify that participant has gone
-      connections = _.reject(connections, function(el) {
-        return el.id === conn.id;//Delete this connection
-      });
-      //Check if it's not already reconnected
-      reconnected = yield* isUserReconnect(docId, tmpUser.id, conn.id);
-      if (reconnected) {
-        logger.info("reconnected: userId = %s docId = %s", tmpUser.id, docId);
-      } else {
-        var multi = redisClient.multi([['hdel', redisKeyPresenceHash + docId, tmpUser.id],
-                                        ['zrem', redisKeyPresenceSet + docId, tmpUser.id]]);
-        yield utils.promiseRedis(multi, multi.exec);
-        hvals = yield* getAllPresence(docId);
-        participantsTimestamp = Date.now();
-        if (hvals.length <= 0) {
-          yield utils.promiseRedis(redisClient, redisClient.zrem, redisKeyDocuments, docId);
-        }
-      }
-    } else {
-      if (!conn.isCloseCoAuthoring) {
-        tmpUser.view = true;
-        conn.isCloseCoAuthoring = true;
-        yield* updatePresence(docId, tmpUser.id, getConnectionInfo(conn));
-        if (cfgTokenEnableBrowser) {
-          sendDataRefreshToken(conn, fillJwtByConnection(conn));
-        }
-      }
-    }
-
-    if (isCloseCoAuthoringTmp) {
-      //we already close connection
-      return;
-    }
-
-    if (!reconnected) {
-      //revert old view to send event
-      var tmpView = tmpUser.view;
-      tmpUser.view = isView;
-      let participants = yield* getParticipantMap(docId, undefined, undefined, hvals);
-      if (!participantsTimestamp) {
-        participantsTimestamp = Date.now();
-      }
-      yield* publish({type: commonDefines.c_oPublishType.participantsState, docId: docId, userId: tmpUser.id, participantsTimestamp: participantsTimestamp, participants: participants}, docId, tmpUser.id);
-      tmpUser.view = tmpView;
-
-      // Для данного пользователя снимаем лок с сохранения
-      var saveLock = yield utils.promiseRedis(redisClient, redisClient.get, redisKeySaveLock + docId);
-      if (conn.user.id == saveLock) {
-        yield utils.promiseRedis(redisClient, redisClient.del, redisKeySaveLock + docId);
-      }
-
-      // Только если редактируем
-      if (false === isView) {
-        bHasEditors = yield* hasEditors(docId, hvals);
-        var puckerIndex = yield* getChangesIndex(docId);
-        bHasChanges = puckerIndex > 0;
-
-        let needSendStatus = true;
-        if (conn.encrypted) {
-          let selectRes = yield taskResult.select(docId);
-          if (selectRes.length > 0) {
-            var row = selectRes[0];
-            if (taskResult.FileStatus.UpdateVersion === row.status) {
-              needSendStatus = false;
-            }
-          }
-        }
-        // Если у нас нет пользователей, то удаляем все сообщения
-        if (!bHasEditors) {
-          // На всякий случай снимаем lock
-          yield utils.promiseRedis(redisClient, redisClient.del, redisKeySaveLock + docId);
-
-          let needSaveChanges = bHasChanges;
-          if (!needSaveChanges) {
-            //start save changes if forgotten file exists.
-            //more effective to send file without sfc, but this method is simpler by code
-            let forgotten = yield storage.listObjects(cfgForgottenFiles + '/' + docId);
-            needSaveChanges = forgotten.length > 0;
-            logger.debug('closeDocument hasForgotten %s: docId = %s', needSaveChanges, docId);
-          }
-<<<<<<< HEAD
-          if (needSaveChanges && needSendStatus) {
-=======
-          if (needSaveChanges && !conn.encrypted) {
->>>>>>> 415fce3f
-            // Send changes to save server
-            yield* _createSaveTimer(docId, tmpUser.idOriginal);
-          } else if (needSendStatus) {
-            yield* cleanDocumentOnExitNoChanges(docId, tmpUser.idOriginal);
-          } else {
-            yield* cleanDocumentOnExit(docId);
-          }
-        } else if (needSendStatus) {
-          yield* sendStatusDocument(docId, c_oAscChangeBase.No, new commonDefines.OutputAction(commonDefines.c_oAscUserAction.Out, tmpUser.idOriginal));
-        }
-
-        //Давайдосвиданья!
-        //Release locks
-        userLocks = yield* getUserLocks(docId, conn.sessionId);
-        if (0 < userLocks.length) {
-          //todo на close себе ничего не шлем
-          //sendReleaseLock(conn, userLocks);
-          yield* publish({type: commonDefines.c_oPublishType.releaseLock, docId: docId, userId: conn.user.id, locks: userLocks}, docId, conn.user.id);
-        }
-
-        // Для данного пользователя снимаем Lock с документа
-        yield* checkEndAuthLock(true, false, docId, conn.user.id);
-      }
-    }
-  }
-
-  function* versionHistory(conn, cmd) {
-    var docIdOld = conn.docId;
-    var docIdNew = cmd.getDocId();
-    //check jwt
-    if (cfgTokenEnableBrowser) {
-      var checkJwtRes = checkJwt(docIdNew, cmd.getJwt(), commonDefines.c_oAscSecretType.Browser);
-      if (checkJwtRes.decoded) {
-        fillVersionHistoryFromJwt(checkJwtRes.decoded, cmd);
-        docIdNew = cmd.getDocId();
-      } else {
-        if (constants.JWT_EXPIRED_CODE == checkJwtRes.code && !cmd.getCloseOnError()) {
-          sendData(conn, {type: "expiredToken"});
-        } else {
-          conn.close(checkJwtRes.code, checkJwtRes.description);
-        }
-        return;
-      }
-    }
-    if (docIdOld !== docIdNew) {
-      var tmpUser = conn.user;
-      //remove presence(other data was removed before in closeDocument)
-      var multi = redisClient.multi([
-                                      ['hdel', redisKeyPresenceHash + docIdOld, tmpUser.id],
-                                      ['zrem', redisKeyPresenceSet + docIdOld, tmpUser.id]
-                                    ]);
-      yield utils.promiseRedis(multi, multi.exec);
-      var hvals = yield* getAllPresence(docIdOld);
-      if (hvals.length <= 0) {
-        yield utils.promiseRedis(redisClient, redisClient.zrem, redisKeyDocuments, docIdOld);
-      }
-
-      //apply new
-      conn.docId = docIdNew;
-      yield* updatePresence(docIdNew, tmpUser.id, getConnectionInfo(conn));
-      if (cfgTokenEnableBrowser) {
-        sendDataRefreshToken(conn, fillJwtByConnection(conn));
-      }
-    }
-    //open
-    yield canvasService.openDocument(conn, cmd, null);
-  }
-  // Получение изменений для документа (либо из кэша, либо обращаемся к базе, но только если были сохранения)
-  function* getDocumentChanges(docId, optStartIndex, optEndIndex) {
-    // Если за тот момент, пока мы ждали из базы ответа, все ушли, то отправлять ничего не нужно
-    var arrayElements = yield sqlBase.getChangesPromise(docId, optStartIndex, optEndIndex);
-    var j, element;
-    var objChangesDocument = new DocumentChanges(docId);
-    for (j = 0; j < arrayElements.length; ++j) {
-      element = arrayElements[j];
-
-      // Добавляем GMT, т.к. в базу данных мы пишем UTC, но сохраняется туда строка без UTC и при зачитывании будет неправильное время
-      objChangesDocument.push({docid: docId, change: element['change_data'],
-        time: element['change_date'].getTime(), user: element['user_id'],
-        useridoriginal: element['user_id_original']});
-    }
-    return objChangesDocument;
-  }
-
-  function* getAllLocks(docId) {
-    var docLockRes = [];
-    var docLock = yield utils.promiseRedis(redisClient, redisClient.lrange, redisKeyLocks + docId, 0, -1);
-    for (var i = 0; i < docLock.length; ++i) {
-      docLockRes.push(JSON.parse(docLock[i]));
-    }
-    return docLockRes;
-  }
-  function* addLocks(docId, toCache, isReplace) {
-    if (toCache && toCache.length > 0) {
-      toCache.unshift('rpush', redisKeyLocks + docId);
-      var multiArgs = [toCache, ['expire', redisKeyLocks + docId, cfgExpLocks]];
-      if (isReplace) {
-        multiArgs.unshift(['del', redisKeyLocks + docId]);
-      }
-      var multi = redisClient.multi(multiArgs);
-      yield utils.promiseRedis(multi, multi.exec);
-    }
-  }
-  function* getUserLocks(docId, sessionId) {
-    var userLocks = [], i;
-    var toCache = [];
-    var docLock = yield* getAllLocks(docId);
-    for (i = 0; i < docLock.length; ++i) {
-      var elem = docLock[i];
-      if (elem.sessionId === sessionId) {
-        userLocks.push(elem);
-      } else {
-        toCache.push(JSON.stringify(elem));
-      }
-    }
-    //remove all
-    yield utils.promiseRedis(redisClient, redisClient.del, redisKeyLocks + docId);
-    //set all
-    yield* addLocks(docId, toCache);
-    return userLocks;
-  }
-
-  function* getParticipantMap(docId, opt_userId, opt_connInfo, opt_hvals) {
-    const participantsMap = [];
-    let hvals;
-    if (opt_hvals) {
-      hvals = opt_hvals;
-    } else {
-      hvals = yield* getAllPresence(docId, opt_userId, opt_connInfo);
-    }
-    for (let i = 0; i < hvals.length; ++i) {
-      const elem = JSON.parse(hvals[i]);
-      if (!elem.isCloseCoAuthoring) {
-        participantsMap.push(elem);
-      }
-    }
-    return participantsMap;
-  }
-
-	function* checkEndAuthLock(unlock, isSave, docId, userId, releaseLocks, deleteIndex, conn) {
-		let result = false;
-
-		if (null != deleteIndex && -1 !== deleteIndex) {
-			let puckerIndex = yield* getChangesIndex(docId);
-			const deleteCount = puckerIndex - deleteIndex;
-			if (0 < deleteCount) {
-				puckerIndex -= deleteCount;
-				yield sqlBase.deleteChangesPromise(docId, deleteIndex);
-			} else if (0 > deleteCount) {
-				logger.error("Error checkEndAuthLock docid: %s ; deleteIndex: %s ; startIndex: %s ; deleteCount: %s", docId,
-					deleteIndex, puckerIndex, deleteCount);
-			}
-			yield* setChangesIndex(docId, puckerIndex);
-        }
-
-		if (unlock) {
-			const lockDocument = yield utils.promiseRedis(redisClient, redisClient.get, redisKeyLockDoc + docId);
-			if (lockDocument && userId === JSON.parse(lockDocument).id) {
-				yield utils.promiseRedis(redisClient, redisClient.del, redisKeyLockDoc + docId);
-
-				const participantsMap = yield* getParticipantMap(docId);
-				yield* publish({
-					type: commonDefines.c_oPublishType.auth,
-					docId: docId,
-					userId: userId,
-					participantsMap: participantsMap
-				});
-
-				result = true;
-			}
-		}
-
-		//Release locks
-		if (isSave && conn) {
-			if (releaseLocks) {
-				const userLocks = yield* getUserLocks(docId, conn.sessionId);
-				if (0 < userLocks.length) {
-					sendReleaseLock(conn, userLocks);
-					yield* publish({
-						type: commonDefines.c_oPublishType.releaseLock,
-						docId: docId,
-						userId: userId,
-						locks: userLocks
-					}, docId, userId);
-				}
-			}
-
-			// Автоматически снимаем lock сами
-			yield* unSaveLock(conn, -1, -1);
-		}
-
-		return result;
-	}
-
-  function* setLockDocumentTimer(docId, userId) {
-    yield utils.promiseRedis(redisClient, redisClient.expire, redisKeyLockDoc + docId, 2 * cfgExpLockDoc);
-    let timerId = setTimeout(function() {
-      return co(function*() {
-        try {
-          logger.warn("lockDocumentsTimerId timeout: docId = %s", docId);
-          delete lockDocumentsTimerId[docId];
-          //todo remove checkEndAuthLock(only needed for lost connections in redis)
-          yield* checkEndAuthLock(true, false, docId, userId);
-          yield* publishCloseUsersConnection(docId, [userId], false, constants.DROP_CODE, constants.DROP_REASON);
-        } catch (e) {
-          logger.error("lockDocumentsTimerId error:\r\n%s", e.stack);
-        }
-      });
-    }, 1000 * cfgExpLockDoc);
-    lockDocumentsTimerId[docId] = {timerId: timerId, userId: userId};
-    logger.debug("lockDocumentsTimerId set userId = %s: docId = %s", userId, docId);
-  }
-  function cleanLockDocumentTimer(docId, lockDocumentTimer) {
-    clearTimeout(lockDocumentTimer.timerId);
-    delete lockDocumentsTimerId[docId];
-  }
-
-  function sendParticipantsState(participants, data) {
-    _.each(participants, function(participant) {
-      sendData(participant, {
-        type: "connectState",
-        participantsTimestamp: data.participantsTimestamp,
-        participants: data.participants,
-        waitAuth: !!data.waitAuthUserId
-      });
-    });
-  }
-
-  function sendFileError(conn, errorId) {
-    logger.warn('error description: docId = %s errorId = %s', conn.docId, errorId);
-    conn.isCiriticalError = true;
-    sendData(conn, {type: 'error', description: errorId});
-  }
-
-  function* sendFileErrorAuth(conn, sessionId, errorId) {
-    conn.sessionId = sessionId;//restore old
-    //Kill previous connections
-    connections = _.reject(connections, function(el) {
-      return el.sessionId === sessionId;//Delete this connection
-    });
-    //closing could happen during async action
-    if (constants.CONN_CLOSED !== conn.readyState) {
-      // Кладем в массив, т.к. нам нужно отправлять данные для открытия/сохранения документа
-      connections.push(conn);
-      yield* updatePresence(conn.docId, conn.user.id, getConnectionInfo(conn));
-
-      sendFileError(conn, errorId);
-    }
-  }
-
-  // Пересчет только для чужих Lock при сохранении на клиенте, который добавлял/удалял строки или столбцы
-  function _recalcLockArray(userId, _locks, oRecalcIndexColumns, oRecalcIndexRows) {
-    if (null == _locks) {
-      return false;
-    }
-    var count = _locks.length;
-    var element = null, oRangeOrObjectId = null;
-    var i;
-    var sheetId = -1;
-    var isModify = false;
-    for (i = 0; i < count; ++i) {
-      // Для самого себя не пересчитываем
-      if (userId === _locks[i].user) {
-        continue;
-      }
-      element = _locks[i].block;
-      if (c_oAscLockTypeElem.Range !== element["type"] ||
-        c_oAscLockTypeElemSubType.InsertColumns === element["subType"] ||
-        c_oAscLockTypeElemSubType.InsertRows === element["subType"]) {
-        continue;
-      }
-      sheetId = element["sheetId"];
-
-      oRangeOrObjectId = element["rangeOrObjectId"];
-
-      if (oRecalcIndexColumns && oRecalcIndexColumns.hasOwnProperty(sheetId)) {
-        // Пересчет колонок
-        oRangeOrObjectId["c1"] = oRecalcIndexColumns[sheetId].getLockMe2(oRangeOrObjectId["c1"]);
-        oRangeOrObjectId["c2"] = oRecalcIndexColumns[sheetId].getLockMe2(oRangeOrObjectId["c2"]);
-        isModify = true;
-      }
-      if (oRecalcIndexRows && oRecalcIndexRows.hasOwnProperty(sheetId)) {
-        // Пересчет строк
-        oRangeOrObjectId["r1"] = oRecalcIndexRows[sheetId].getLockMe2(oRangeOrObjectId["r1"]);
-        oRangeOrObjectId["r2"] = oRecalcIndexRows[sheetId].getLockMe2(oRangeOrObjectId["r2"]);
-        isModify = true;
-      }
-    }
-    return isModify;
-  }
-
-  function _addRecalcIndex(oRecalcIndex) {
-    if (null == oRecalcIndex) {
-      return null;
-    }
-    var nIndex = 0;
-    var nRecalcType = c_oAscRecalcIndexTypes.RecalcIndexAdd;
-    var oRecalcIndexElement = null;
-    var oRecalcIndexResult = {};
-
-    for (var sheetId in oRecalcIndex) {
-      if (oRecalcIndex.hasOwnProperty(sheetId)) {
-        if (!oRecalcIndexResult.hasOwnProperty(sheetId)) {
-          oRecalcIndexResult[sheetId] = new CRecalcIndex();
-        }
-        for (; nIndex < oRecalcIndex[sheetId]._arrElements.length; ++nIndex) {
-          oRecalcIndexElement = oRecalcIndex[sheetId]._arrElements[nIndex];
-          if (true === oRecalcIndexElement.m_bIsSaveIndex) {
-            continue;
-          }
-          nRecalcType = (c_oAscRecalcIndexTypes.RecalcIndexAdd === oRecalcIndexElement._recalcType) ?
-            c_oAscRecalcIndexTypes.RecalcIndexRemove : c_oAscRecalcIndexTypes.RecalcIndexAdd;
-          // Дублируем для возврата результата (нам нужно пересчитать только по последнему индексу
-          oRecalcIndexResult[sheetId].add(nRecalcType, oRecalcIndexElement._position,
-            oRecalcIndexElement._count, /*bIsSaveIndex*/true);
-        }
-      }
-    }
-
-    return oRecalcIndexResult;
-  }
-
-  function compareExcelBlock(newBlock, oldBlock) {
-    // Это lock для удаления или добавления строк/столбцов
-    if (null !== newBlock.subType && null !== oldBlock.subType) {
-      return true;
-    }
-
-    // Не учитываем lock от ChangeProperties (только если это не lock листа)
-    if ((c_oAscLockTypeElemSubType.ChangeProperties === oldBlock.subType &&
-      c_oAscLockTypeElem.Sheet !== newBlock.type) ||
-      (c_oAscLockTypeElemSubType.ChangeProperties === newBlock.subType &&
-        c_oAscLockTypeElem.Sheet !== oldBlock.type)) {
-      return false;
-    }
-
-    var resultLock = false;
-    if (newBlock.type === c_oAscLockTypeElem.Range) {
-      if (oldBlock.type === c_oAscLockTypeElem.Range) {
-        // Не учитываем lock от Insert
-        if (c_oAscLockTypeElemSubType.InsertRows === oldBlock.subType || c_oAscLockTypeElemSubType.InsertColumns === oldBlock.subType) {
-          resultLock = false;
-        } else if (isInterSection(newBlock.rangeOrObjectId, oldBlock.rangeOrObjectId)) {
-          resultLock = true;
-        }
-      } else if (oldBlock.type === c_oAscLockTypeElem.Sheet) {
-        resultLock = true;
-      }
-    } else if (newBlock.type === c_oAscLockTypeElem.Sheet) {
-      resultLock = true;
-    } else if (newBlock.type === c_oAscLockTypeElem.Object) {
-      if (oldBlock.type === c_oAscLockTypeElem.Sheet) {
-        resultLock = true;
-      } else if (oldBlock.type === c_oAscLockTypeElem.Object && oldBlock.rangeOrObjectId === newBlock.rangeOrObjectId) {
-        resultLock = true;
-      }
-    }
-    return resultLock;
-  }
-
-  function isInterSection(range1, range2) {
-    if (range2.c1 > range1.c2 || range2.c2 < range1.c1 || range2.r1 > range1.r2 || range2.r2 < range1.r1) {
-      return false;
-    }
-    return true;
-  }
-
-  // Сравнение для презентаций
-  function comparePresentationBlock(newBlock, oldBlock) {
-    var resultLock = false;
-
-    switch (newBlock.type) {
-      case c_oAscLockTypeElemPresentation.Presentation:
-        if (c_oAscLockTypeElemPresentation.Presentation === oldBlock.type) {
-          resultLock = newBlock.val === oldBlock.val;
-        }
-        break;
-      case c_oAscLockTypeElemPresentation.Slide:
-        if (c_oAscLockTypeElemPresentation.Slide === oldBlock.type) {
-          resultLock = newBlock.val === oldBlock.val;
-        }
-        else if (c_oAscLockTypeElemPresentation.Object === oldBlock.type) {
-          resultLock = newBlock.val === oldBlock.slideId;
-        }
-        break;
-      case c_oAscLockTypeElemPresentation.Object:
-        if (c_oAscLockTypeElemPresentation.Slide === oldBlock.type) {
-          resultLock = newBlock.slideId === oldBlock.val;
-        }
-        else if (c_oAscLockTypeElemPresentation.Object === oldBlock.type) {
-          resultLock = newBlock.objId === oldBlock.objId;
-        }
-        break;
-    }
-    return resultLock;
-  }
-
-  function* authRestore(conn, sessionId) {
-    conn.sessionId = sessionId;//restore old
-    //Kill previous connections
-    connections = _.reject(connections, function(el) {
-      return el.sessionId === sessionId;//Delete this connection
-    });
-
-    yield* endAuth(conn, true);
-  }
-
-  function fillUsername(data) {
-    let user = data.user;
-    if (user.firstname && user.lastname) {
-      //as in web-apps/apps/common/main/lib/util/utils.js
-      let isRu = (data.lang && /^ru/.test(data.lang));
-      return isRu ? user.lastname + ' ' + user.firstname : user.firstname + ' ' + user.lastname;
-    } else {
-      return user.username;
-    }
-  }
-  function isEditMode(permissions, mode, def) {
-    if (permissions && mode) {
-      //as in web-apps/apps/documenteditor/main/app/controller/Main.js
-      return ((permissions.edit !== false || permissions.review === true) && mode !== 'view') ||
-        permissions.comment === true;
-    } else {
-      return def;
-    }
-  }
-  function fillDataFromJwt(decoded, data) {
-    let res = true;
-    var openCmd = data.openCmd;
-    if (decoded.document) {
-      var doc = decoded.document;
-      if(null != doc.key){
-        data.docid = doc.key;
-        if(openCmd){
-          openCmd.id = doc.key;
-        }
-      }
-      if(doc.permissions) {
-        res = deepEqual(data.permissions, doc.permissions, {strict: true});
-        if(!data.permissions){
-          data.permissions = {};
-        }
-        //not '=' because if it jwt from previous version, we must use values from data
-        Object.assign(data.permissions, doc.permissions);
-      }
-      if(openCmd){
-        if(null != doc.fileType) {
-          openCmd.format = doc.fileType;
-        }
-        if(null != doc.title) {
-          openCmd.title = doc.title;
-        }
-        if(null != doc.url) {
-          openCmd.url = doc.url;
-        }
-      }
-      if (null != doc.ds_encrypted) {
-        data.encrypted = doc.ds_encrypted;
-      }
-    }
-    if (decoded.editorConfig) {
-      var edit = decoded.editorConfig;
-      if (null != edit.callbackUrl) {
-        data.documentCallbackUrl = edit.callbackUrl;
-      }
-      if (null != edit.lang) {
-        data.lang = edit.lang;
-      }
-      if (null != edit.mode) {
-        data.mode = edit.mode;
-      }
-      if (null != edit.ds_view) {
-        data.view = edit.ds_view;
-      }
-      if (null != edit.ds_isCloseCoAuthoring) {
-        data.isCloseCoAuthoring = edit.ds_isCloseCoAuthoring;
-      }
-      if (edit.user) {
-        var dataUser = data.user;
-        var user = edit.user;
-        if (null != user.id) {
-          dataUser.id = user.id;
-          if (openCmd) {
-            openCmd.userid = user.id;
-          }
-        }
-        if (null != user.firstname) {
-          dataUser.firstname = user.firstname;
-        }
-        if (null != user.lastname) {
-          dataUser.lastname = user.lastname;
-        }
-        if (null != user.name) {
-          dataUser.username = user.name;
-        }
-      }
-    }
-
-    //issuer for secret
-    if (decoded.iss) {
-      data.iss = decoded.iss;
-    }
-    return res;
-  }
-  function fillVersionHistoryFromJwt(decoded, cmd) {
-    if (decoded.changesUrl && decoded.previous && (cmd.getServerVersion() === commonDefines.buildVersion)) {
-      if (decoded.previous.url) {
-        cmd.setUrl(decoded.previous.url);
-      }
-      if (decoded.previous.key) {
-        cmd.setDocId(decoded.previous.key);
-      }
-    } else {
-      if (decoded.url) {
-        cmd.setUrl(decoded.url);
-      }
-      if (decoded.key) {
-        cmd.setDocId(decoded.key);
-      }
-    }
-  }
-  function fillJwtByConnection(conn) {
-    var docId = conn.docId;
-    var payload = {document: {}, editorConfig: {user: {}}};
-    var doc = payload.document;
-    doc.key = conn.docId;
-    doc.permissions = conn.permissions;
-    doc.ds_encrypted = conn.encrypted;
-    var edit = payload.editorConfig;
-    //todo
-    //edit.callbackUrl = callbackUrl;
-    //edit.lang = conn.lang;
-    //edit.mode = conn.mode;
-    var user = edit.user;
-    user.id = conn.user.idOriginal;
-    user.name = conn.user.username;
-    //no standart
-    edit.ds_view = conn.user.view;
-    edit.ds_isCloseCoAuthoring = conn.isCloseCoAuthoring;
-
-    var options = {algorithm: cfgTokenSessionAlgorithm, expiresIn: cfgTokenSessionExpires / 1000};
-    var secret = utils.getSecretByElem(cfgSecretSession);
-    return jwt.sign(payload, secret, options);
-  }
-
-  function* auth(conn, data) {
-    //TODO: Do authorization etc. check md5 or query db
-    if (data.token && data.user) {
-      let docId = data.docid;
-      //check jwt
-      if (cfgTokenEnableBrowser) {
-        let secretType = !!data.jwtSession ? commonDefines.c_oAscSecretType.Session :
-          commonDefines.c_oAscSecretType.Browser;
-        const checkJwtRes = checkJwt(docId, data.jwtSession || data.jwtOpen, secretType);
-        if (checkJwtRes.decoded) {
-          if (!fillDataFromJwt(checkJwtRes.decoded, data)) {
-            logger.warn("fillDataFromJwt return false: docId = %s", docId);
-            conn.close(constants.ACCESS_DENIED_CODE, constants.ACCESS_DENIED_REASON);
-            return;
-          }
-        } else {
-          conn.close(checkJwtRes.code, checkJwtRes.description);
-          return;
-        }
-      }
-
-      docId = data.docid;
-      const user = data.user;
-
-      //get user index
-      const bIsRestore = null != data.sessionId;
-      const cmd = data.openCmd ? new commonDefines.InputCommand(data.openCmd) : null;
-      let upsertRes = null;
-      let curIndexUser;
-      if (bIsRestore) {
-        // Если восстанавливаем, индекс тоже восстанавливаем
-        curIndexUser = user.indexUser;
-      } else {
-        upsertRes = yield canvasService.commandOpenStartPromise(docId, cmd, true, data.documentCallbackUrl, utils.getBaseUrlByConnection(conn));
-		  curIndexUser = upsertRes.affectedRows == 1 ? 1 : upsertRes.insertId;
-      }
-      if (constants.CONN_CLOSED === conn.readyState) {
-        //closing could happen during async action
-        return;
-      }
-
-      const curUserId = user.id + curIndexUser;
-      conn.docId = data.docid;
-      conn.permissions = data.permissions;
-      conn.user = {
-        id: curUserId,
-        idOriginal: user.id,
-        username: fillUsername(data),
-        indexUser: curIndexUser,
-        view: !isEditMode(data.permissions, data.mode, !data.view)
-      };
-      conn.isCloseCoAuthoring = data.isCloseCoAuthoring;
-      conn.editorType = data['editorType'];
-      if (data.sessionTimeConnect) {
-        conn.sessionTimeConnect = data.sessionTimeConnect;
-      }
-      if (data.sessionTimeIdle >= 0) {
-        conn.sessionTimeLastAction = new Date().getTime() - data.sessionTimeIdle;
-      }
-      conn.encrypted = data.encrypted;
-
-      const c_LR = constants.LICENSE_RESULT;
-      conn.licenseType = c_LR.Success;
-      if (!conn.user.view) {
-        let licenceType = conn.licenseType = yield* _checkLicenseAuth(conn.user.idOriginal);
-        if (c_LR.Success !== licenceType && c_LR.SuccessLimit !== licenceType) {
-          conn.user.view = true;
-        } else {
-          yield* updateEditUsers(conn.user.idOriginal);
-        }
-      }
-
-      // Ситуация, когда пользователь уже отключен от совместного редактирования
-      if (bIsRestore && data.isCloseCoAuthoring) {
-        conn.sessionId = data.sessionId;//restore old
-        // Удаляем предыдущие соединения
-        connections = _.reject(connections, function(el) {
-          return el.sessionId === data.sessionId;//Delete this connection
-        });
-        //closing could happen during async action
-        if (constants.CONN_CLOSED !== conn.readyState) {
-          // Кладем в массив, т.к. нам нужно отправлять данные для открытия/сохранения документа
-          connections.push(conn);
-          yield* updatePresence(docId, conn.user.id, getConnectionInfo(conn));
-          // Посылаем формальную авторизацию, чтобы подтвердить соединение
-          yield* sendAuthInfo(conn, bIsRestore, undefined);
-          if (cmd) {
-            yield canvasService.openDocument(conn, cmd, upsertRes, bIsRestore);
-          }
-        }
-        return;
-      }
-
-      //Set the unique ID
-      if (bIsRestore) {
-        logger.info("restored old session: docId = %s id = %s", docId, data.sessionId);
-
-        if (!conn.user.view) {
-          // Останавливаем сборку (вдруг она началась)
-          // Когда переподсоединение, нам нужна проверка на сборку файла
-          try {
-            var result = yield sqlBase.checkStatusFilePromise(docId);
-
-            var status = result && result.length > 0 ? result[0]['status'] : null;
-            if (taskResult.FileStatus.Ok === status) {
-              // Все хорошо, статус обновлять не нужно
-            } else if (taskResult.FileStatus.SaveVersion === status) {
-              // Обновим статус файла (идет сборка, нужно ее остановить)
-              var updateMask = new taskResult.TaskResultData();
-              updateMask.key = docId;
-              updateMask.status = status;
-              updateMask.statusInfo = result[0]['status_info'];
-              var updateTask = new taskResult.TaskResultData();
-              updateTask.status = taskResult.FileStatus.Ok;
-              updateTask.statusInfo = constants.NO_ERROR;
-              var updateIfRes = yield taskResult.updateIf(updateTask, updateMask);
-              if (!(updateIfRes.affectedRows > 0)) {
-                // error version
-                yield* sendFileErrorAuth(conn, data.sessionId, 'Update Version error');
-                return;
-              }
-            } else if (taskResult.FileStatus.UpdateVersion === status) {
-              // error version
-              yield* sendFileErrorAuth(conn, data.sessionId, 'Update Version error');
-              return;
-            } else {
-              // Other error
-              yield* sendFileErrorAuth(conn, data.sessionId, 'Other error');
-              return;
-            }
-            var puckerIndex = yield* getChangesIndex(docId);
-            var bIsSuccessRestore = true;
-            if (puckerIndex > 0) {
-              let objChangesDocument = yield* getDocumentChanges(docId, puckerIndex - 1, puckerIndex);
-              var change = objChangesDocument.arrChanges[objChangesDocument.getLength() - 1];
-              if (change) {
-                if (change['change']) {
-                  if (change['user'] !== curUserId) {
-                    bIsSuccessRestore = 0 === (((data['lastOtherSaveTime'] - change['time']) / 1000) >> 0);
-                  }
-                }
-              } else {
-                bIsSuccessRestore = false;
-              }
-            }
-
-            if (bIsSuccessRestore) {
-              // Проверяем lock-и
-              var arrayBlocks = data['block'];
-              var getLockRes = yield* getLock(conn, data, true);
-              if (arrayBlocks && (0 === arrayBlocks.length || getLockRes)) {
-                yield* authRestore(conn, data.sessionId);
-              } else {
-                yield* sendFileErrorAuth(conn, data.sessionId, 'Restore error. Locks not checked.');
-              }
-            } else {
-              yield* sendFileErrorAuth(conn, data.sessionId, 'Restore error. Document modified.');
-            }
-          } catch (err) {
-            logger.error("DataBase error: docId = %s %s", docId, err.stack);
-            yield* sendFileErrorAuth(conn, data.sessionId, 'DataBase error');
-          }
-        } else {
-          yield* authRestore(conn, data.sessionId);
-        }
-      } else {
-        conn.sessionId = conn.id;
-        const endAuthRes = yield* endAuth(conn, false, data.documentCallbackUrl);
-        if (endAuthRes && cmd) {
-          yield canvasService.openDocument(conn, cmd, upsertRes, bIsRestore);
-        }
-      }
-    }
-  }
-
-  function* endAuth(conn, bIsRestore, documentCallbackUrl) {
-    let res = true;
-    const docId = conn.docId;
-    const tmpUser = conn.user;
-    let hasForgotten;
-    if (constants.CONN_CLOSED === conn.readyState) {
-      //closing could happen during async action
-      return false;
-    }
-    connections.push(conn);
-    let firstParticipantNoView, countNoView = 0;
-    let participantsMap = yield* getParticipantMap(docId, tmpUser.id, getConnectionInfo(conn));
-    const participantsTimestamp = Date.now();
-    for (let i = 0; i < participantsMap.length; ++i) {
-      const elem = participantsMap[i];
-      if (!elem.view) {
-        ++countNoView;
-        if (!firstParticipantNoView && elem.id !== tmpUser.id) {
-          firstParticipantNoView = elem;
-        }
-      }
-    }
-
-    // Отправляем на внешний callback только для тех, кто редактирует
-    let bindEventsRes = commonDefines.c_oAscServerCommandErrors.NoError;
-    if (!tmpUser.view) {
-      const userAction = new commonDefines.OutputAction(commonDefines.c_oAscUserAction.In, tmpUser.idOriginal);
-      // Если пришла информация о ссылке для посылания информации, то добавляем
-      if (documentCallbackUrl) {
-        bindEventsRes = yield* bindEvents(docId, documentCallbackUrl, conn.baseUrl, userAction);
-      } else {
-        let callback = yield* sendStatusDocument(docId, c_oAscChangeBase.No, userAction);
-        if (!callback && !bIsRestore) {
-          //check forgotten file
-          let forgotten = yield storage.listObjects(cfgForgottenFiles + '/' + docId);
-          hasForgotten = forgotten.length > 0;
-          logger.debug('endAuth hasForgotten %s: docId = %s', hasForgotten, docId);
-        }
-      }
-    }
-
-    if (commonDefines.c_oAscServerCommandErrors.NoError === bindEventsRes) {
-      let lockDocument = null;
-      if (!bIsRestore && 2 === countNoView && !tmpUser.view) {
-        // Ставим lock на документ
-        const isLock = yield utils.promiseRedis(redisClient, redisClient.setnx,
-                                              redisKeyLockDoc + docId, JSON.stringify(firstParticipantNoView));
-        if (isLock) {
-          lockDocument = firstParticipantNoView;
-          yield* setLockDocumentTimer(docId, lockDocument.id);
-        }
-      }
-      if (!lockDocument) {
-        const getRes = yield utils.promiseRedis(redisClient, redisClient.get, redisKeyLockDoc + docId);
-        if (getRes) {
-          const getResParsed = JSON.parse(getRes);
-          //prevent self locking
-          if (tmpUser.id !== getResParsed.id) {
-            lockDocument = getResParsed;
-          }
-        }
-      }
-      let waitAuthUserId;
-      if (lockDocument && !tmpUser.view) {
-        waitAuthUserId = lockDocument.id;
-        // Для view не ждем снятия lock-а
-        const sendObject = {
-          type: "waitAuth",
-          lockDocument: lockDocument
-        };
-        sendData(conn, sendObject);//Or 0 if fails
-      } else {
-        if (!bIsRestore) {
-          yield* sendAuthChanges(conn.docId, [conn]);
-        }
-        yield* sendAuthInfo(conn, bIsRestore, participantsMap, hasForgotten);
-      }
-      yield* publish({type: commonDefines.c_oPublishType.participantsState, docId: docId, userId: tmpUser.id, participantsTimestamp: participantsTimestamp, participants: participantsMap, waitAuthUserId: waitAuthUserId}, docId, tmpUser.id);
-    } else {
-      sendFileError(conn, 'ip filter');
-      res = false;
-    }
-    return res;
-  }
-
-  function* sendAuthChanges(docId, connections) {
-    let index = 0;
-    let changes;
-    do {
-      let objChangesDocument = yield getDocumentChanges(docId, index, index + cfgMaxRequestChanges);
-      changes = objChangesDocument.arrChanges;
-      const sendObject = {
-        type: 'authChanges',
-        changes: changes
-      };
-      for (let i = 0; i < connections.length; ++i) {
-        sendData(connections[i], sendObject);//Or 0 if fails
-      }
-      index += cfgMaxRequestChanges;
-    } while (changes && cfgMaxRequestChanges === changes.length);
-  }
-  function* sendAuthInfo(conn, bIsRestore, participantsMap, opt_hasForgotten) {
-    const docId = conn.docId;
-    let docLock;
-    if(EditorTypes.document == conn.editorType){
-      docLock = {};
-      let elem;
-      const allLocks = yield* getAllLocks(docId);
-      for(let i = 0 ; i < allLocks.length; ++i) {
-        elem = allLocks[i];
-        docLock[elem.block] = elem;
-      }
-    } else {
-      docLock = yield* getAllLocks(docId);
-    }
-    const allMessages = yield utils.promiseRedis(redisClient, redisClient.lrange, redisKeyMessage + docId, 0, -1);
-    let allMessagesParsed = undefined;
-    if(allMessages && allMessages.length > 0) {
-      allMessagesParsed = allMessages.map(function (val) {
-        return JSON.parse(val);
-      });
-    }
-    const sendObject = {
-      type: 'auth',
-      result: 1,
-      sessionId: conn.sessionId,
-      sessionTimeConnect: conn.sessionTimeConnect,
-      participants: participantsMap,
-      messages: allMessagesParsed,
-      locks: docLock,
-      indexUser: conn.user.indexUser,
-      hasForgotten: opt_hasForgotten,
-      jwt: (!bIsRestore && cfgTokenEnableBrowser) ? fillJwtByConnection(conn) : undefined,
-      g_cAscSpellCheckUrl: cfgEditor["spellcheckerUrl"],
-      buildVersion: commonDefines.buildVersion,
-      buildNumber: commonDefines.buildNumber,
-      licenseType: conn.licenseType,
-      settings: cfgEditor
-    };
-    sendData(conn, sendObject);//Or 0 if fails
-  }
-
-  function* onMessage(conn, data) {
-    var docId = conn.docId;
-    var userId = conn.user.id;
-    var msg = {docid: docId, message: data.message, time: Date.now(), user: userId, username: conn.user.username};
-    var msgStr = JSON.stringify(msg);
-    var multi = redisClient.multi([
-      ['rpush', redisKeyMessage + docId, msgStr],
-      ['expire', redisKeyMessage + docId, cfgExpMessage]
-    ]);
-    yield utils.promiseRedis(multi, multi.exec);
-    // insert
-    logger.info("insert message: docId = %s %s", docId, msgStr);
-
-    var messages = [msg];
-    sendDataMessage(conn, messages);
-    yield* publish({type: commonDefines.c_oPublishType.message, docId: docId, userId: userId, messages: messages}, docId, userId);
-  }
-
-  function* onCursor(conn, data) {
-    var docId = conn.docId;
-    var userId = conn.user.id;
-    var msg = {cursor: data.cursor, time: Date.now(), user: userId, useridoriginal: conn.user.idOriginal};
-
-    logger.info("send cursor: docId = %s %s", docId, msg);
-
-    var messages = [msg];
-    yield* publish({type: commonDefines.c_oPublishType.cursor, docId: docId, userId: userId, messages: messages}, docId, userId);
-  }
-
-  function* getLock(conn, data, bIsRestore) {
-    logger.info("getLock docid: %s", conn.docId);
-    var fLock = null;
-    switch (conn.editorType) {
-      case EditorTypes.document:
-        // Word
-        fLock = getLockWord;
-        break;
-      case EditorTypes.spreadsheet:
-        // Excel
-        fLock = getLockExcel;
-        break;
-      case EditorTypes.presentation:
-        // PP
-        fLock = getLockPresentation;
-        break;
-    }
-    return fLock ? yield* fLock(conn, data, bIsRestore) : false;
-  }
-
-  function* getLockWord(conn, data, bIsRestore) {
-    var docId = conn.docId, userId = conn.user.id, arrayBlocks = data.block;
-    var i;
-    var checkRes = yield* _checkLock(docId, arrayBlocks);
-    var documentLocks = checkRes.documentLocks;
-    if (checkRes.res) {
-      //Ok. take lock
-      var toCache = [];
-      for (i = 0; i < arrayBlocks.length; ++i) {
-        var block = arrayBlocks[i];
-        var elem = {time: Date.now(), user: userId, block: block, sessionId: conn.sessionId};
-        documentLocks[block] = elem;
-        toCache.push(JSON.stringify(elem));
-      }
-      yield* addLocks(docId, toCache);
-    } else if (bIsRestore) {
-      return false;
-    }
-    //тому кто зделал запрос возвращаем максимально быстро
-    sendData(conn, {type: "getLock", locks: documentLocks});
-    yield* publish({type: commonDefines.c_oPublishType.getLock, docId: docId, userId: userId, documentLocks: documentLocks}, docId, userId);
-    return true;
-  }
-
-  // Для Excel block теперь это объект { sheetId, type, rangeOrObjectId, guid }
-  function* getLockExcel(conn, data, bIsRestore) {
-    var docId = conn.docId, userId = conn.user.id, arrayBlocks = data.block;
-    var i;
-    var checkRes = yield* _checkLockExcel(docId, arrayBlocks, userId);
-    var documentLocks = checkRes.documentLocks;
-    if (checkRes.res) {
-      //Ok. take lock
-      var toCache = [];
-      for (i = 0; i < arrayBlocks.length; ++i) {
-        var block = arrayBlocks[i];
-        var elem = {time: Date.now(), user: userId, block: block, sessionId: conn.sessionId};
-        documentLocks.push(elem);
-        toCache.push(JSON.stringify(elem));
-      }
-      yield* addLocks(docId, toCache);
-    } else if (bIsRestore) {
-      return false;
-    }
-    //тому кто зделал запрос возвращаем максимально быстро
-    sendData(conn, {type: "getLock", locks: documentLocks});
-    yield* publish({type: commonDefines.c_oPublishType.getLock, docId: docId, userId: userId, documentLocks: documentLocks}, docId, userId);
-    return true;
-  }
-
-  // Для презентаций это объект { type, val } или { type, slideId, objId }
-  function* getLockPresentation(conn, data, bIsRestore) {
-    var docId = conn.docId, userId = conn.user.id, arrayBlocks = data.block;
-    var i;
-    var checkRes = yield* _checkLockPresentation(docId, arrayBlocks, userId);
-    var documentLocks = checkRes.documentLocks;
-    if (checkRes.res) {
-      //Ok. take lock
-      var toCache = [];
-      for (i = 0; i < arrayBlocks.length; ++i) {
-        var block = arrayBlocks[i];
-        var elem = {time: Date.now(), user: userId, block: block, sessionId: conn.sessionId};
-        documentLocks.push(elem);
-        toCache.push(JSON.stringify(elem));
-      }
-      yield* addLocks(docId, toCache);
-    } else if (bIsRestore) {
-      return false;
-    }
-    //тому кто зделал запрос возвращаем максимально быстро
-    sendData(conn, {type: "getLock", locks: documentLocks});
-    yield* publish({type: commonDefines.c_oPublishType.getLock, docId: docId, userId: userId, documentLocks: documentLocks}, docId, userId);
-    return true;
-  }
-
-  function sendGetLock(participants, documentLocks) {
-    _.each(participants, function(participant) {
-      sendData(participant, {type: "getLock", locks: documentLocks});
-    });
-  }
-
-  function* setChangesIndex(docId, index) {
-    yield utils.promiseRedis(redisClient, redisClient.setex, redisKeyChangeIndex + docId, cfgExpChangeIndex, index);
-  }
-
-  // Для Excel необходимо делать пересчет lock-ов при добавлении/удалении строк/столбцов
-  function* saveChanges(conn, data) {
-    const docId = conn.docId, userId = conn.user.id;
-    logger.info("Start saveChanges docid: %s", docId);
-
-    let puckerIndex = yield* getChangesIndex(docId);
-
-    let deleteIndex = -1;
-    if (data.startSaveChanges && null != data.deleteIndex) {
-      deleteIndex = data.deleteIndex;
-      if (-1 !== deleteIndex) {
-        const deleteCount = puckerIndex - deleteIndex;
-        if (0 < deleteCount) {
-          puckerIndex -= deleteCount;
-          yield sqlBase.deleteChangesPromise(docId, deleteIndex);
-        } else if (0 > deleteCount) {
-          logger.error("Error saveChanges docid: %s ; deleteIndex: %s ; startIndex: %s ; deleteCount: %s", docId, deleteIndex, puckerIndex, deleteCount);
-        }
-      }
-    }
-
-    // Стартовый индекс изменения при добавлении
-    const startIndex = puckerIndex;
-
-    const newChanges = JSON.parse(data.changes);
-    let newChangesLastTime = null;
-    let arrNewDocumentChanges = [];
-    logger.info("saveChanges docid: %s ; deleteIndex: %s ; startIndex: %s ; length: %s", docId, deleteIndex, startIndex, newChanges.length);
-    if (0 < newChanges.length) {
-      let oElement = null;
-
-      for (let i = 0; i < newChanges.length; ++i) {
-        oElement = newChanges[i];
-        newChangesLastTime = Date.now();
-        arrNewDocumentChanges.push({docid: docId, change: JSON.stringify(oElement), time: newChangesLastTime,
-          user: userId, useridoriginal: conn.user.idOriginal});
-      }
-
-      puckerIndex += arrNewDocumentChanges.length;
-      yield sqlBase.insertChangesPromise(arrNewDocumentChanges, docId, startIndex, conn.user);
-    }
-    yield* setChangesIndex(docId, puckerIndex);
-    const changesIndex = (-1 === deleteIndex && data.startSaveChanges) ? startIndex : -1;
-    if (data.endSaveChanges) {
-      // Для Excel нужно пересчитать индексы для lock-ов
-      if (data.isExcel && false !== data.isCoAuthoring && data.excelAdditionalInfo) {
-        const tmpAdditionalInfo = JSON.parse(data.excelAdditionalInfo);
-        // Это мы получили recalcIndexColumns и recalcIndexRows
-        const oRecalcIndexColumns = _addRecalcIndex(tmpAdditionalInfo["indexCols"]);
-        const oRecalcIndexRows = _addRecalcIndex(tmpAdditionalInfo["indexRows"]);
-        // Теперь нужно пересчитать индексы для lock-элементов
-        if (null !== oRecalcIndexColumns || null !== oRecalcIndexRows) {
-          const docLock = yield* getAllLocks(docId);
-          if (_recalcLockArray(userId, docLock, oRecalcIndexColumns, oRecalcIndexRows)) {
-            let toCache = [];
-            for (let i = 0; i < docLock.length; ++i) {
-              toCache.push(JSON.stringify(docLock[i]));
-            }
-            yield* addLocks(docId, toCache, true);
-          }
-        }
-      }
-
-      let userLocks = [];
-      if (data.releaseLocks) {
-		  //Release locks
-		  userLocks = yield* getUserLocks(docId, conn.sessionId);
-      }
-      // Для данного пользователя снимаем Lock с документа, если пришел флаг unlock
-      const checkEndAuthLockRes = yield* checkEndAuthLock(data.unlock, false, docId, userId);
-      if (!checkEndAuthLockRes) {
-        const arrLocks = _.map(userLocks, function(e) {
-          return {
-            block: e.block,
-            user: e.user,
-            time: Date.now(),
-            changes: null
-          };
-        });
-        let changesToSend = arrNewDocumentChanges;
-        if(changesToSend.length > cfgPubSubMaxChanges) {
-          changesToSend = null;
-        }
-        yield* publish({type: commonDefines.c_oPublishType.changes, docId: docId, userId: userId,
-          changes: changesToSend, startIndex: startIndex, changesIndex: puckerIndex,
-          locks: arrLocks, excelAdditionalInfo: data.excelAdditionalInfo}, docId, userId);
-      }
-      // Автоматически снимаем lock сами и посылаем индекс для сохранения
-      yield* unSaveLock(conn, changesIndex, newChangesLastTime);
-      //last save
-      if (newChangesLastTime) {
-        let commands = [
-          ['del', redisKeyForceSave + docId],
-          ['hmset', redisKeyLastSave + docId, 'time', newChangesLastTime, 'index', puckerIndex,
-            'baseUrl', utils.getBaseUrlByConnection(conn)],
-          ['expire', redisKeyLastSave + docId, cfgExpLastSave]
-        ];
-        if (cfgForceSaveEnable) {
-          let ttl = Math.ceil((cfgForceSaveInterval + cfgForceSaveStep) / 1000);
-          let multi = redisClient.multi([
-                                          ['setnx', redisKeyForceSaveTimerLock + docId, 1],
-                                          ['expire', redisKeyForceSaveTimerLock + docId, ttl]
-                                        ]);
-          let multiRes = yield utils.promiseRedis(multi, multi.exec);
-          if (multiRes[0]) {
-            let expireAt = newChangesLastTime + cfgForceSaveInterval;
-            commands.push(['zadd', redisKeyForceSaveTimer, expireAt, docId]);
-          }
-        }
-        let multi = redisClient.multi(commands);
-        yield utils.promiseRedis(multi, multi.exec);
-      }
-    } else {
-      let changesToSend = arrNewDocumentChanges;
-      if(changesToSend.length > cfgPubSubMaxChanges) {
-        changesToSend = null;
-      }
-      let isPublished = yield* publish({type: commonDefines.c_oPublishType.changes, docId: docId, userId: userId,
-        changes: changesToSend, startIndex: startIndex, changesIndex: puckerIndex,
-        locks: [], excelAdditionalInfo: undefined}, docId, userId);
-      sendData(conn, {type: 'savePartChanges', changesIndex: changesIndex});
-      if (!isPublished) {
-        //stub for lockDocumentsTimerId
-        yield* publish({type: commonDefines.c_oPublishType.changesNotify, docId: docId});
-      }
-    }
-  }
-
-  // Можем ли мы сохранять ?
-  function* isSaveLock(conn) {
-    let isSaveLock = true;
-    const exist = yield utils.promiseRedis(redisClient, redisClient.setnx, redisKeySaveLock + conn.docId, conn.user.id);
-    if (exist) {
-      isSaveLock = false;
-      const saveLock = yield utils.promiseRedis(redisClient, redisClient.expire, redisKeySaveLock + conn.docId, cfgExpSaveLock);
-    }
-
-    // Отправляем только тому, кто спрашивал (всем отправлять нельзя)
-    sendData(conn, {type: "saveLock", saveLock: isSaveLock});
-  }
-
-  // Снимаем лок с сохранения
-  function* unSaveLock(conn, index, time) {
-    const saveLock = yield utils.promiseRedis(redisClient, redisClient.get, redisKeySaveLock + conn.docId);
-    // ToDo проверка null === saveLock это заглушка на подключение второго пользователя в документ (не делается saveLock в этот момент, но идет сохранение и снять его нужно)
-    if (null === saveLock || conn.user.id == saveLock) {
-      yield utils.promiseRedis(redisClient, redisClient.del, redisKeySaveLock + conn.docId);
-      sendData(conn, {type: 'unSaveLock', index: index, time: time});
-    }
-  }
-
-  // Возвращаем все сообщения для документа
-  function* getMessages(conn) {
-    const allMessages = yield utils.promiseRedis(redisClient, redisClient.lrange, redisKeyMessage + conn.docId, 0, -1);
-    let allMessagesParsed = undefined;
-    if(allMessages && allMessages.length > 0) {
-      allMessagesParsed = allMessages.map(function (val) {
-        return JSON.parse(val);
-      });
-    }
-    sendData(conn, {type: "message", messages: allMessagesParsed});
-  }
-
-  function* _checkLock(docId, arrayBlocks) {
-    // Data is array now
-    var isLock = false;
-    var allLocks = yield* getAllLocks(docId);
-    var documentLocks = {};
-    for(var i = 0 ; i < allLocks.length; ++i) {
-      var elem = allLocks[i];
-      documentLocks[elem.block] =elem;
-    }
-    if (arrayBlocks.length > 0) {
-      for (var i = 0; i < arrayBlocks.length; ++i) {
-        var block = arrayBlocks[i];
-        logger.info("getLock id: docId = %s %s", docId, block);
-        if (documentLocks.hasOwnProperty(block) && documentLocks[block] !== null) {
-          isLock = true;
-          break;
-        }
-      }
-    } else {
-      isLock = true;
-    }
-    return {res: !isLock, documentLocks: documentLocks};
-  }
-
-  function* _checkLockExcel(docId, arrayBlocks, userId) {
-    // Data is array now
-    var documentLock;
-    var isLock = false;
-    var isExistInArray = false;
-    var i, blockRange;
-    var documentLocks = yield* getAllLocks(docId);
-    var lengthArray = (arrayBlocks) ? arrayBlocks.length : 0;
-    for (i = 0; i < lengthArray && false === isLock; ++i) {
-      blockRange = arrayBlocks[i];
-      for (var keyLockInArray in documentLocks) {
-        if (true === isLock) {
-          break;
-        }
-        if (!documentLocks.hasOwnProperty(keyLockInArray)) {
-          continue;
-        }
-        documentLock = documentLocks[keyLockInArray];
-        // Проверка вхождения объекта в массив (текущий пользователь еще раз прислал lock)
-        if (documentLock.user === userId &&
-          blockRange.sheetId === documentLock.block.sheetId &&
-          blockRange.type === c_oAscLockTypeElem.Object &&
-          documentLock.block.type === c_oAscLockTypeElem.Object &&
-          documentLock.block.rangeOrObjectId === blockRange.rangeOrObjectId) {
-          isExistInArray = true;
-          break;
-        }
-
-        if (c_oAscLockTypeElem.Sheet === blockRange.type &&
-          c_oAscLockTypeElem.Sheet === documentLock.block.type) {
-          // Если текущий пользователь прислал lock текущего листа, то не заносим в массив, а если нового, то заносим
-          if (documentLock.user === userId) {
-            if (blockRange.sheetId === documentLock.block.sheetId) {
-              // уже есть в массиве
-              isExistInArray = true;
-              break;
-            } else {
-              // новый лист
-              continue;
-            }
-          } else {
-            // Если кто-то залочил sheet, то больше никто не может лочить sheet-ы (иначе можно удалить все листы)
-            isLock = true;
-            break;
-          }
-        }
-
-        if (documentLock.user === userId || !(documentLock.block) ||
-          blockRange.sheetId !== documentLock.block.sheetId) {
-          continue;
-        }
-        isLock = compareExcelBlock(blockRange, documentLock.block);
-      }
-    }
-    if (0 === lengthArray) {
-      isLock = true;
-    }
-    return {res: !isLock && !isExistInArray, documentLocks: documentLocks};
-  }
-
-  function* _checkLockPresentation(docId, arrayBlocks, userId) {
-    // Data is array now
-    var isLock = false;
-    var i, documentLock, blockRange;
-    var documentLocks = yield* getAllLocks(docId);
-    var lengthArray = (arrayBlocks) ? arrayBlocks.length : 0;
-    for (i = 0; i < lengthArray && false === isLock; ++i) {
-      blockRange = arrayBlocks[i];
-      for (var keyLockInArray in documentLocks) {
-        if (true === isLock) {
-          break;
-        }
-        if (!documentLocks.hasOwnProperty(keyLockInArray)) {
-          continue;
-        }
-        documentLock = documentLocks[keyLockInArray];
-
-        if (documentLock.user === userId || !(documentLock.block)) {
-          continue;
-        }
-        isLock = comparePresentationBlock(blockRange, documentLock.block);
-      }
-    }
-    if (0 === lengthArray) {
-      isLock = true;
-    }
-    return {res: !isLock, documentLocks: documentLocks};
-  }
-
-	function _checkLicense(conn) {
-		return co(function* () {
-			try {
-				const c_LR = constants.LICENSE_RESULT;
-				let licenseType = licenseInfo.type;
-				if (constants.PACKAGE_TYPE_OS === licenseInfo.packageType && c_LR.Error === licenseType) {
-					licenseType = c_LR.Success;
-				}
-				let rights = constants.RIGHTS.Edit;
-				if (config.get('server.edit_singleton')) {
-					// ToDo docId from url ?
-					const docIdParsed = urlParse.exec(conn.url);
-					if (docIdParsed && 1 < docIdParsed.length) {
-						const participantsMap = yield* getParticipantMap(docIdParsed[1]);
-						for (let i = 0; i < participantsMap.length; ++i) {
-							const elem = participantsMap[i];
-							if (!elem.view) {
-								rights = constants.RIGHTS.View;
-								break;
-							}
-						}
-					}
-				}
-
-				sendData(conn, {
-					type: 'license', license: {
-						type: licenseType,
-						light: licenseInfo.light,
-						mode: licenseInfo.mode,
-						rights: rights,
-						buildVersion: commonDefines.buildVersion,
-						buildNumber: commonDefines.buildNumber,
-						branding: licenseInfo.branding
-					}
-				});
-			} catch (err) {
-				logger.error('_checkLicense error:\r\n%s', err.stack);
-			}
-		});
-	}
-
-	function* _checkLicenseAuth(userId) {
-		const c_LR = constants.LICENSE_RESULT;
-		let licenseType = licenseInfo.type;
-		if (licenseInfo.usersCount) {
-			if (c_LR.Success === licenseType) {
-				const now = new Date();
-				const nowUTC = Date.UTC(now.getUTCFullYear(), now.getUTCMonth(), now.getUTCDate(), now.getUTCHours(),
-					now.getUTCMinutes(), now.getUTCSeconds()) / 1000;
-				const multi = redisClient.multi([
-					['zrangebyscore', redisKeyPresenceUniqueUsers, nowUTC, '+inf'],
-					['zremrangebyscore', redisKeyPresenceUniqueUsers, '-inf', nowUTC]
-				]);
-				const execRes = yield utils.promiseRedis(multi, multi.exec);
-				if (licenseInfo.usersCount > execRes[0].length) {
-					licenseType = c_LR.Success;
-				} else {
-					licenseType = -1 === execRes[0].indexOf(userId) ? c_LR.UsersCount : c_LR.Success;
-				}
-			}
-		} else {
-			// Warning. Cluster version or if workers > 1 will work with increasing numbers.
-			let connectionsCount = 0;
-			if (constants.PACKAGE_TYPE_OS === licenseInfo.packageType && c_LR.Error === licenseType) {
-				connectionsCount = constants.LICENSE_CONNECTIONS;
-				licenseType = c_LR.SuccessLimit;
-			} else if (c_LR.Success === licenseType) {
-				connectionsCount = licenseInfo.connections;
-			}
-			if (connectionsCount) {
-				const editConnectionsCount = (_.filter(connections, function (el) {
-					return true !== el.isCloseCoAuthoring && el.user.view !== true;
-				})).length;
-				licenseType = (connectionsCount > editConnectionsCount) ? licenseType : c_LR.Connections;
-			}
-			/*if (constants.PACKAGE_TYPE_OS === licenseInfo.packageType && c_LR.Error === licenseType) {
-			licenseType = c_LR.SuccessLimit;
-
-			const count = constants.LICENSE_CONNECTIONS;
-			let cursor = '0', sum = 0, scanRes, tmp, length, i, users;
-			while (true) {
-			  scanRes = yield utils.promiseRedis(redisClient, redisClient.scan, cursor, 'MATCH', redisKeyPresenceHash + '*');
-			  tmp = scanRes[1];
-			  sum += (length = tmp.length);
-
-			  for (i = 0; i < length; ++i) {
-				if (sum >= count) {
-				  licenseType = c_LR.Connections;
-				  break;
-				}
-
-				users = yield utils.promiseRedis(redisClient, redisClient.hlen, tmp[i]);
-				sum += users - (0 !== users ? 1 : 0);
-			  }
-
-			  if (sum >= count) {
-				licenseType = c_LR.Connections;
-				break;
-			  }
-
-			  cursor = scanRes[0];
-			  if ('0' === cursor) {
-				break;
-			  }
-			}
-		  }*/
-		}
-		return licenseType;
-	}
-
-  sockjs_echo.installHandlers(server, {prefix: '/doc/['+constants.DOC_ID_PATTERN+']*/c', log: function(severity, message) {
-    //TODO: handle severity
-    logger.info(message);
-  }});
-
-  //publish subscribe message brocker
-  function pubsubOnMessage(msg) {
-    return co(function* () {
-      try {
-        logger.debug('pubsub message start:%s', msg);
-        var data = JSON.parse(msg);
-        var participants;
-        var participant;
-        var objChangesDocument;
-        var i;
-        let lockDocumentTimer;
-        switch (data.type) {
-          case commonDefines.c_oPublishType.drop:
-            for (i = 0; i < data.users.length; ++i) {
-              dropUserFromDocument(data.docId, data.users[i], data.description);
-            }
-            break;
-          case commonDefines.c_oPublishType.closeConnection:
-            closeUsersConnection(data.docId, data.usersMap, data.isOriginalId, data.code, data.description);
-            break;
-          case commonDefines.c_oPublishType.releaseLock:
-            participants = getParticipants(data.docId, true, data.userId, true);
-            _.each(participants, function(participant) {
-              sendReleaseLock(participant, data.locks);
-            });
-            break;
-          case commonDefines.c_oPublishType.participantsState:
-            participants = getParticipants(data.docId, true, data.userId);
-            sendParticipantsState(participants, data);
-            break;
-          case commonDefines.c_oPublishType.message:
-            participants = getParticipants(data.docId, true, data.userId);
-            _.each(participants, function(participant) {
-              sendDataMessage(participant, data.messages);
-            });
-            break;
-          case commonDefines.c_oPublishType.getLock:
-            participants = getParticipants(data.docId, true, data.userId, true);
-            sendGetLock(participants, data.documentLocks);
-            break;
-          case commonDefines.c_oPublishType.changes:
-            lockDocumentTimer = lockDocumentsTimerId[data.docId];
-            if (lockDocumentTimer) {
-              logger.debug("lockDocumentsTimerId update c_oPublishType.changes: docId = %s", data.docId);
-              cleanLockDocumentTimer(data.docId, lockDocumentTimer);
-              yield* setLockDocumentTimer(data.docId, lockDocumentTimer.userId);
-            }
-            participants = getParticipants(data.docId, true, data.userId, true);
-            if(participants.length > 0) {
-              var changes = data.changes;
-              if (null == changes) {
-                objChangesDocument = yield* getDocumentChanges(data.docId, data.startIndex, data.changesIndex);
-                changes = objChangesDocument.arrChanges;
-              }
-              _.each(participants, function(participant) {
-                sendData(participant, {type: 'saveChanges', changes: changes,
-                  changesIndex: data.changesIndex, locks: data.locks, excelAdditionalInfo: data.excelAdditionalInfo});
-              });
-            }
-            break;
-          case commonDefines.c_oPublishType.changesNotify:
-            lockDocumentTimer = lockDocumentsTimerId[data.docId];
-            if (lockDocumentTimer) {
-              logger.debug("lockDocumentsTimerId update c_oPublishType.changesNotify: docId = %s", data.docId);
-              cleanLockDocumentTimer(data.docId, lockDocumentTimer);
-              yield* setLockDocumentTimer(data.docId, lockDocumentTimer.userId);
-            }
-            break;
-          case commonDefines.c_oPublishType.auth:
-            lockDocumentTimer = lockDocumentsTimerId[data.docId];
-            if (lockDocumentTimer) {
-              logger.debug("lockDocumentsTimerId clear: docId = %s", data.docId);
-              cleanLockDocumentTimer(data.docId, lockDocumentTimer);
-            }
-            participants = getParticipants(data.docId, true, data.userId, true);
-            if(participants.length > 0) {
-              yield* sendAuthChanges(data.docId, participants);
-              for (i = 0; i < participants.length; ++i) {
-                participant = participants[i];
-                yield* sendAuthInfo(participant, false, data.participantsMap);
-              }
-            }
-            break;
-          case commonDefines.c_oPublishType.receiveTask:
-            var cmd = new commonDefines.InputCommand(data.cmd);
-            var output = new canvasService.OutputDataWrap();
-            output.fromObject(data.output);
-            var outputData = output.getData();
-
-            var docConnectionId = cmd.getDocConnectionId();
-            var docId;
-            if(docConnectionId){
-              docId = docConnectionId;
-            } else {
-              docId = cmd.getDocId();
-            }
-            if (cmd.getUserConnectionId()) {
-              participants = getParticipantUser(docId, cmd.getUserConnectionId());
-            } else {
-              participants = getParticipants(docId);
-            }
-            for (i = 0; i < participants.length; ++i) {
-              participant = participants[i];
-              if (data.needUrlKey) {
-                if (0 == data.needUrlMethod) {
-                  outputData.setData(yield storage.getSignedUrls(participant.baseUrl, data.needUrlKey, data.needUrlType));
-                } else if (1 == data.needUrlMethod) {
-                  outputData.setData(yield storage.getSignedUrl(participant.baseUrl, data.needUrlKey, data.needUrlType));
-                } else {
-                  var contentDisposition = cmd.getInline() ? constants.CONTENT_DISPOSITION_INLINE : constants.CONTENT_DISPOSITION_ATTACHMENT;
-                  outputData.setData(yield storage.getSignedUrl(participant.baseUrl, data.needUrlKey, data.needUrlType, cmd.getTitle(), contentDisposition));
-                }
-              }
-              sendData(participant, output);
-            }
-            break;
-          case commonDefines.c_oPublishType.warning:
-            participants = getParticipants(data.docId);
-            _.each(participants, function(participant) {
-              sendDataWarning(participant, data.description);
-            });
-            break;
-          case commonDefines.c_oPublishType.cursor:
-            participants = getParticipants(data.docId, true, data.userId);
-            _.each(participants, function(participant) {
-              sendDataCursor(participant, data.messages);
-            });
-            break;
-          case commonDefines.c_oPublishType.shutdown:
-            logger.debug('start shutdown');
-            //flag prevent new socket connections and receive data from exist connections
-            shutdownFlag = true;
-            logger.debug('active connections: %d', connections.length);
-            //не останавливаем сервер, т.к. будут недоступны сокеты и все запросы
-            //плохо тем, что может понадобится конвертация выходного файла и то что не будут обработаны запросы на CommandService
-            //server.close();
-            //in the cycle we will remove elements so copy array
-            var connectionsTmp = connections.slice();
-            //destroy all open connections
-            for (i = 0; i < connectionsTmp.length; ++i) {
-              connectionsTmp[i].close(constants.SHUTDOWN_CODE, constants.SHUTDOWN_REASON);
-            }
-            logger.debug('end shutdown');
-            break;
-          case commonDefines.c_oPublishType.meta:
-            participants = getParticipants(data.docId);
-            _.each(participants, function(participant) {
-              sendDataMeta(participant, data.meta);
-            });
-            break;
-          case commonDefines.c_oPublishType.forceSave:
-            participants = getParticipants(data.docId, true, data.userId, true);
-            _.each(participants, function(participant) {
-              sendData(participant, {type: "forceSave", messages: data.data});
-            });
-            break;
-          default:
-            logger.debug('pubsub unknown message type:%s', msg);
-        }
-      } catch (err) {
-        logger.error('pubsub message error:\r\n%s', err.stack);
-      }
-    });
-  }
-  function expireDoc() {
-    var cronJob = this;
-    return co(function* () {
-      try {
-        var countEdit = 0;
-        var countView = 0;
-        logger.debug('expireDoc connections.length = %d', connections.length);
-        var commands = [];
-        var idSet = new Set();
-        var nowMs = new Date().getTime();
-        var nextMs = cronJob.nextDate();
-        var maxMs = Math.max(nowMs + cfgExpSessionCloseCommand, nextMs);
-        for (var i = 0; i < connections.length; ++i) {
-          var conn = connections[i];
-          if (cfgExpSessionAbsolute > 0) {
-            if (maxMs - conn.sessionTimeConnect > cfgExpSessionAbsolute && !conn.sessionIsSendWarning) {
-              conn.sessionIsSendWarning = true;
-              sendDataSession(conn, {
-                code: constants.SESSION_ABSOLUTE_CODE,
-                reason: constants.SESSION_ABSOLUTE_REASON
-              });
-            } else if (nowMs - conn.sessionTimeConnect > cfgExpSessionAbsolute) {
-              conn.close(constants.SESSION_ABSOLUTE_CODE, constants.SESSION_ABSOLUTE_REASON);
-              continue;
-            }
-          }
-          if (cfgExpSessionIdle > 0) {
-            if (maxMs - conn.sessionTimeLastAction > cfgExpSessionIdle && !conn.sessionIsSendWarning) {
-              conn.sessionIsSendWarning = true;
-              sendDataSession(conn, {
-                code: constants.SESSION_IDLE_CODE,
-                reason: constants.SESSION_IDLE_REASON,
-                interval: cfgExpSessionIdle
-              });
-            } else if (nowMs - conn.sessionTimeLastAction > cfgExpSessionIdle) {
-              conn.close(constants.SESSION_IDLE_CODE, constants.SESSION_IDLE_REASON);
-              continue;
-            }
-          }
-          if (constants.CONN_CLOSED === conn.readyState) {
-            logger.error('expireDoc connection closed docId = %s', conn.docId);
-          }
-          idSet.add(conn.docId);
-          updatePresenceCommandsToArray(commands, conn.docId, conn.user.id, getConnectionInfo(conn));
-          if (conn.user && conn.user.view) {
-            countView++;
-          } else {
-            countEdit++;
-          }
-        }
-        var expireAt = new Date().getTime() + cfgExpPresence * 1000;
-        idSet.forEach(function(value1, value2, set) {
-          commands.push(['zadd', redisKeyDocuments, expireAt, value1]);
-        });
-        if (commands.length > 0) {
-          var multi = redisClient.multi(commands);
-          yield utils.promiseRedis(multi, multi.exec);
-        }
-        if (clientStatsD) {
-          clientStatsD.gauge('expireDoc.connections.edit', countEdit);
-          clientStatsD.gauge('expireDoc.connections.view', countView);
-        }
-      } catch (err) {
-        logger.error('expireDoc error:\r\n%s', err.stack);
-      }
-    });
-  }
-  var innerPingJob = function(opt_isStart) {
-    if (!opt_isStart) {
-      logger.warn('expireDoc restart');
-    }
-    new cron.CronJob(cfgExpDocumentsCron, expireDoc, innerPingJob, true);
-  };
-  innerPingJob(true);
-
-  pubsub = new pubsubService();
-  pubsub.on('message', pubsubOnMessage);
-  pubsub.init(function(err) {
-    if (null != err) {
-      logger.error('createPubSub error :\r\n%s', err.stack);
-    }
-
-    queue = new queueService();
-    queue.on('dead', handleDeadLetter);
-    queue.on('response', canvasService.receiveTask);
-    queue.init(true, false, false, true, function(err){
-      if (null != err) {
-        logger.error('createTaskQueue error :\r\n%s', err.stack);
-      }
-
-      callbackFunction();
-    });
-  });
-};
-exports.setLicenseInfo = function(data) {
-  licenseInfo = data;
-};
-exports.getLicenseInfo = function() {
-  return licenseInfo;
-};
-exports.healthCheck = function(req, res) {
-  return co(function*() {
-    let output = false;
-    try {
-      logger.debug('healthCheck start');
-      let promises = [];
-      //database
-      promises.push(sqlBase.healthCheck());
-      //redis
-      promises.push(utils.promiseRedis(redisClient, redisClient.ping));
-      yield Promise.all(promises);
-      //rabbitMQ
-      let conn = yield rabbitMQCore.connetPromise(function() {});
-      yield rabbitMQCore.closePromise(conn);
-      //storage
-      const clusterId = cluster.isWorker ? cluster.worker.id : '';
-      const tempName = 'hc_' + os.hostname() + '_' + clusterId + '_' + Math.round(Math.random() * HEALTH_CHECK_KEY_MAX);
-      const tempBuffer = new Buffer([1, 2, 3, 4, 5]);
-      //It's proper to putObject one tempName
-      yield storage.putObject(tempName, tempBuffer, tempBuffer.length);
-      try {
-        //try to prevent case, when another process can remove same tempName
-        yield storage.deleteObject(tempName);
-      } catch (err) {
-        logger.warn('healthCheck error\r\n%s', err.stack);
-      }
-
-      output = true;
-      logger.debug('healthCheck end');
-    } catch (err) {
-      logger.error('healthCheck error\r\n%s', err.stack);
-    } finally {
-      res.send(output.toString());
-    }
-  });
-};
-// Команда с сервера (в частности teamlab)
-exports.commandFromServer = function (req, res) {
-  return co(function* () {
-    let result = commonDefines.c_oAscServerCommandErrors.NoError;
-    let docId = 'commandFromServer';
-    let version = undefined;
-    try {
-      let authRes = getRequestParams(docId, req);
-      let params = authRes.params;
-      if(authRes.code === constants.VKEY_KEY_EXPIRE){
-        result = commonDefines.c_oAscServerCommandErrors.TokenExpire;
-      } else if(authRes.code !== constants.NO_ERROR){
-        result = commonDefines.c_oAscServerCommandErrors.Token;
-      }
-      // Ключ id-документа
-      docId = params.key;
-      if (commonDefines.c_oAscServerCommandErrors.NoError === result && null == docId && 'version' != params.c) {
-        result = commonDefines.c_oAscServerCommandErrors.DocumentIdError;
-      } else if(commonDefines.c_oAscServerCommandErrors.NoError === result) {
-        logger.debug('Start commandFromServer: docId = %s c = %s', docId, params.c);
-        switch (params.c) {
-          case 'info':
-            //If no files in the database means they have not been edited.
-            const selectRes = yield taskResult.select(docId);
-            if (selectRes.length > 0) {
-              result = yield* bindEvents(docId, params.callback, utils.getBaseUrlByRequest(req), undefined, params.userdata);
-            } else {
-              result = commonDefines.c_oAscServerCommandErrors.DocumentIdError;
-            }
-            break;
-          case 'drop':
-            if (params.userid) {
-              yield* publish({type: commonDefines.c_oPublishType.drop, docId: docId, users: [params.userid], description: params.description});
-            } else if (params.users) {
-              const users = (typeof params.users === 'string') ? JSON.parse(params.users) : params.users;
-              yield* dropUsersFromDocument(docId, users);
-            } else {
-              result = commonDefines.c_oAscServerCommandErrors.UnknownCommand;
-            }
-            break;
-          case 'saved':
-            // Результат от менеджера документов о статусе обработки сохранения файла после сборки
-            if ('1' !== params.status) {
-              //запрос saved выполняется синхронно, поэтому заполняем переменную чтобы проверить ее после sendServerRequest
-              yield utils.promiseRedis(redisClient, redisClient.setex, redisKeySaved + docId, cfgExpSaved, params.status);
-              logger.warn('saved corrupted id = %s status = %s conv = %s', docId, params.status, params.conv);
-            } else {
-              logger.info('saved id = %s status = %s conv = %s', docId, params.status, params.conv);
-            }
-            break;
-          case 'forcesave':
-            let forceSaveRes = yield* startForceSave(docId, commonDefines.c_oAscForceSaveTypes.Command, params.userdata, utils.getBaseUrlByRequest(req));
-            result = forceSaveRes.code;
-            break;
-          case 'meta':
-            if (params.meta) {
-              yield* publish({type: commonDefines.c_oPublishType.meta, docId: docId, meta: params.meta});
-            } else {
-              result = commonDefines.c_oAscServerCommandErrors.UnknownCommand;
-            }
-            break;
-          case 'version':
-              version = commonDefines.buildVersion + '.' + commonDefines.buildNumber;
-            break;
-          default:
-            result = commonDefines.c_oAscServerCommandErrors.UnknownCommand;
-            break;
-        }
-      }
-    } catch (err) {
-      result = commonDefines.c_oAscServerCommandErrors.UnknownError;
-      logger.error('Error commandFromServer: docId = %s\r\n%s', docId, err.stack);
-    } finally {
-      //undefined value are excluded in JSON.stringify
-      const output = JSON.stringify({'key': docId, 'error': result, 'version': version});
-      logger.debug('End commandFromServer: docId = %s %s', docId, output);
-      const outputBuffer = new Buffer(output, 'utf8');
-      res.setHeader('Content-Type', 'application/json');
-      res.setHeader('Content-Length', outputBuffer.length);
-      res.send(outputBuffer);
-    }
-  });
-};
+/*
+ * (c) Copyright Ascensio System SIA 2010-2018
+ *
+ * This program is a free software product. You can redistribute it and/or
+ * modify it under the terms of the GNU Affero General Public License (AGPL)
+ * version 3 as published by the Free Software Foundation. In accordance with
+ * Section 7(a) of the GNU AGPL its Section 15 shall be amended to the effect
+ * that Ascensio System SIA expressly excludes the warranty of non-infringement
+ * of any third-party rights.
+ *
+ * This program is distributed WITHOUT ANY WARRANTY; without even the implied
+ * warranty of MERCHANTABILITY or FITNESS FOR A PARTICULAR  PURPOSE. For
+ * details, see the GNU AGPL at: http://www.gnu.org/licenses/agpl-3.0.html
+ *
+ * You can contact Ascensio System SIA at Lubanas st. 125a-25, Riga, Latvia,
+ * EU, LV-1021.
+ *
+ * The  interactive user interfaces in modified source and object code versions
+ * of the Program must display Appropriate Legal Notices, as required under
+ * Section 5 of the GNU AGPL version 3.
+ *
+ * Pursuant to Section 7(b) of the License you must retain the original Product
+ * logo when distributing the program. Pursuant to Section 7(e) we decline to
+ * grant you any rights under trademark law for use of our trademarks.
+ *
+ * All the Product's GUI elements, including illustrations and icon sets, as
+ * well as technical writing content are licensed under the terms of the
+ * Creative Commons Attribution-ShareAlike 4.0 International. See the License
+ * terms at http://creativecommons.org/licenses/by-sa/4.0/legalcode
+ *
+ */
+
+/*
+ ----------------------------------------------------view-режим---------------------------------------------------------
+ * 1) Для view-режима обновляем страницу (без быстрого перехода), чтобы пользователь не считался за редактируемого и не
+ * 	держал документ для сборки (если не ждать, то непонятен быстрый переход из view в edit, когда документ уже собрался)
+ * 2) Если пользователь во view-режиме, то он не участвует в редактировании (только в chat-е). При открытии он получает
+ * 	все актуальные изменения в документе на момент открытия. Для view-режима не принимаем изменения и не отправляем их
+ * 	view-пользователям (т.к. непонятно что делать в ситуации, когда 1-пользователь наделал изменений,
+ * 	сохранил и сделал undo).
+ *-----------------------------------------------------------------------------------------------------------------------
+ *------------------------------------------------Схема сохранения-------------------------------------------------------
+ * а) Один пользователь - первый раз приходят изменения без индекса, затем изменения приходят с индексом, можно делать
+ * 	undo-redo (история не трется). Если автосохранение включено, то оно на любое действие (не чаще 5-ти секунд).
+ * b) Как только заходит второй пользователь, начинается совместное редактирование. На документ ставится lock, чтобы
+ * 	первый пользователь успел сохранить документ (либо прислать unlock)
+ * c) Когда пользователей 2 или больше, каждое сохранение трет историю и присылается целиком (без индекса). Если
+ * 	автосохранение включено, то сохраняется не чаще раз в 10-минут.
+ * d) Когда пользователь остается один, после принятия чужих изменений начинается пункт 'а'
+ *-----------------------------------------------------------------------------------------------------------------------
+ *--------------------------------------------Схема работы с сервером----------------------------------------------------
+ * а) Когда все уходят, спустя время cfgAscSaveTimeOutDelay на сервер документов шлется команда на сборку.
+ * b) Если приходит статус '1' на CommandService.ashx, то удалось сохранить и поднять версию. Очищаем callback-и и
+ * 	изменения из базы и из памяти.
+ * с) Если приходит статус, отличный от '1'(сюда можно отнести как генерацию файла, так и работа внешнего подписчика
+ * 	с готовым результатом), то трем callback-и, а изменения оставляем. Т.к. можно будет зайти в старую
+ * 	версию и получить несобранные изменения. Также сбрасываем статус у файла на несобранный, чтобы его можно было
+ * 	открывать без сообщения об ошибке версии.
+ *-----------------------------------------------------------------------------------------------------------------------
+ *------------------------------------------------Старт сервера----------------------------------------------------------
+ * 1) Загружаем информацию о сборщике
+ * 2) Загружаем информацию о callback-ах
+ * 3) Собираем только те файлы, у которых есть callback и информация для сборки
+ *-----------------------------------------------------------------------------------------------------------------------
+ *------------------------------------------Переподключение при разрыве соединения---------------------------------------
+ * 1) Проверяем файл на сборку. Если она началась, то останавливаем.
+ * 2) Если сборка уже завершилась, то отправляем пользователю уведомление о невозможности редактировать дальше
+ * 3) Далее проверяем время последнего сохранения и lock-и пользователя. Если кто-то уже успел сохранить или
+ * 		заблокировать объекты, то мы не можем дальше редактировать.
+ *-----------------------------------------------------------------------------------------------------------------------
+ * */
+
+'use strict';
+
+const sockjs = require('sockjs');
+const _ = require('underscore');
+const url = require('url');
+const os = require('os');
+const cluster = require('cluster');
+const cron = require('cron');
+const co = require('co');
+const jwt = require('jsonwebtoken');
+const jwa = require('jwa');
+const ms = require('ms');
+const deepEqual  = require('deep-equal');
+const storage = require('./../../Common/sources/storage-base');
+const logger = require('./../../Common/sources/logger');
+const constants = require('./../../Common/sources/constants');
+const utils = require('./../../Common/sources/utils');
+const commonDefines = require('./../../Common/sources/commondefines');
+const statsDClient = require('./../../Common/sources/statsdclient');
+const configCommon = require('config');
+const config = configCommon.get('services.CoAuthoring');
+const sqlBase = require('./baseConnector');
+const canvasService = require('./canvasservice');
+const converterService = require('./converterservice');
+const taskResult = require('./taskresult');
+const redis = require(config.get('redis.name'));
+const pubsubRedis = require('./pubsubRedis');
+const pubsubService = require('./' + config.get('pubsub.name'));
+const queueService = require('./../../Common/sources/taskqueueRabbitMQ');
+const rabbitMQCore = require('./../../Common/sources/rabbitMQCore');
+let cfgEditor = JSON.parse(JSON.stringify(config.get('editor')));
+cfgEditor['reconnection']['delay'] = ms(cfgEditor['reconnection']['delay']);
+const cfgCallbackRequestTimeout = config.get('server.callbackRequestTimeout');
+//The waiting time to document assembly when all out(not 0 in case of F5 in the browser)
+const cfgAscSaveTimeOutDelay = config.get('server.savetimeoutdelay');
+
+const cfgPubSubMaxChanges = config.get('pubsub.maxChanges');
+
+const cfgRedisPrefix = config.get('redis.prefix');
+const cfgExpSaveLock = config.get('expire.saveLock');
+const cfgExpPresence = config.get('expire.presence');
+const cfgExpLocks = config.get('expire.locks');
+const cfgExpChangeIndex = config.get('expire.changeindex');
+const cfgExpLockDoc = config.get('expire.lockDoc');
+const cfgExpMessage = config.get('expire.message');
+const cfgExpLastSave = config.get('expire.lastsave');
+const cfgExpForceSave = config.get('expire.forcesave');
+const cfgExpSaved = config.get('expire.saved');
+const cfgExpDocumentsCron = config.get('expire.documentsCron');
+const cfgExpSessionIdle = ms(config.get('expire.sessionidle'));
+const cfgExpSessionAbsolute = ms(config.get('expire.sessionabsolute'));
+const cfgExpSessionCloseCommand = ms(config.get('expire.sessionclosecommand'));
+const cfgExpUpdateVersionStatus = ms(config.get('expire.updateVersionStatus'));
+const cfgSockjs = config.get('sockjs');
+const cfgTokenEnableBrowser = config.get('token.enable.browser');
+const cfgTokenEnableRequestInbox = config.get('token.enable.request.inbox');
+const cfgTokenEnableRequestOutbox = config.get('token.enable.request.outbox');
+const cfgTokenSessionAlgorithm = config.get('token.session.algorithm');
+const cfgTokenSessionExpires = ms(config.get('token.session.expires'));
+const cfgTokenInboxHeader = config.get('token.inbox.header');
+const cfgTokenInboxPrefix = config.get('token.inbox.prefix');
+const cfgTokenInboxInBody = config.get('token.inbox.inBody');
+const cfgTokenOutboxInBody = config.get('token.outbox.inBody');
+const cfgTokenBrowserSecretFromInbox = config.get('token.browser.secretFromInbox');
+const cfgSecretBrowser = config.get('secret.browser');
+const cfgSecretInbox = config.get('secret.inbox');
+const cfgSecretSession = config.get('secret.session');
+const cfgForceSaveEnable = config.get('autoAssembly.enable');
+const cfgForceSaveInterval = ms(config.get('autoAssembly.interval'));
+const cfgForceSaveStep = ms(config.get('autoAssembly.step'));
+const cfgQueueRetentionPeriod = configCommon.get('queue.retentionPeriod');
+const cfgForgottenFiles = config.get('server.forgottenfiles');
+const cfgMaxRequestChanges = config.get('server.maxRequestChanges');
+
+const redisKeySaveLock = cfgRedisPrefix + constants.REDIS_KEY_SAVE_LOCK;
+const redisKeyPresenceHash = cfgRedisPrefix + constants.REDIS_KEY_PRESENCE_HASH;
+const redisKeyPresenceSet = cfgRedisPrefix + constants.REDIS_KEY_PRESENCE_SET;
+const redisKeyLocks = cfgRedisPrefix + constants.REDIS_KEY_LOCKS;
+const redisKeyChangeIndex = cfgRedisPrefix + constants.REDIS_KEY_CHANGES_INDEX;
+const redisKeyLockDoc = cfgRedisPrefix + constants.REDIS_KEY_LOCK_DOCUMENT;
+const redisKeyMessage = cfgRedisPrefix + constants.REDIS_KEY_MESSAGE;
+const redisKeyDocuments = cfgRedisPrefix + constants.REDIS_KEY_DOCUMENTS;
+const redisKeyLastSave = cfgRedisPrefix + constants.REDIS_KEY_LAST_SAVE;
+const redisKeyForceSave = cfgRedisPrefix + constants.REDIS_KEY_FORCE_SAVE;
+const redisKeyForceSaveTimer = cfgRedisPrefix + constants.REDIS_KEY_FORCE_SAVE_TIMER;
+const redisKeyForceSaveTimerLock = cfgRedisPrefix + constants.REDIS_KEY_FORCE_SAVE_TIMER_LOCK;
+const redisKeySaved = cfgRedisPrefix + constants.REDIS_KEY_SAVED;
+const redisKeyPresenceUniqueUsers = cfgRedisPrefix + constants.REDIS_KEY_PRESENCE_UNIQUE_USERS;
+
+const EditorTypes = {
+  document : 0,
+  spreadsheet : 1,
+  presentation : 2
+};
+
+const defaultHttpPort = 80, defaultHttpsPort = 443;	// Порты по умолчанию (для http и https)
+const redisClient = pubsubRedis.getClientRedis();
+const clientStatsD = statsDClient.getClient();
+let connections = []; // Активные соединения
+let lockDocumentsTimerId = {};//to drop connection that can't unlockDocument
+let pubsub;
+let queue;
+let licenseInfo = {type: constants.LICENSE_RESULT.Error, light: false, branding: false};
+let shutdownFlag = false;
+
+const MIN_SAVE_EXPIRATION = 60000;
+const FORCE_SAVE_EXPIRATION = Math.min(Math.max(cfgForceSaveInterval, MIN_SAVE_EXPIRATION),
+                                       cfgQueueRetentionPeriod * 1000);
+const HEALTH_CHECK_KEY_MAX = 10000;
+
+function getIsShutdown() {
+  return shutdownFlag;
+}
+
+function DocumentChanges(docId) {
+  this.docId = docId;
+  this.arrChanges = [];
+
+  return this;
+}
+DocumentChanges.prototype.getLength = function() {
+  return this.arrChanges.length;
+};
+DocumentChanges.prototype.push = function(change) {
+  this.arrChanges.push(change);
+};
+DocumentChanges.prototype.splice = function(start, deleteCount) {
+  this.arrChanges.splice(start, deleteCount);
+};
+DocumentChanges.prototype.slice = function(start, end) {
+  return this.arrChanges.splice(start, end);
+};
+DocumentChanges.prototype.concat = function(item) {
+  this.arrChanges = this.arrChanges.concat(item);
+};
+
+const c_oAscServerStatus = {
+  NotFound: 0,
+  Editing: 1,
+  MustSave: 2,
+  Corrupted: 3,
+  Closed: 4,
+  MailMerge: 5,
+  MustSaveForce: 6,
+  CorruptedForce: 7
+};
+
+const c_oAscChangeBase = {
+  No: 0,
+  Delete: 1,
+  All: 2
+};
+
+const c_oAscLockTimeOutDelay = 500;	// Время ожидания для сохранения, когда зажата база данных
+
+const c_oAscRecalcIndexTypes = {
+  RecalcIndexAdd: 1,
+  RecalcIndexRemove: 2
+};
+
+/**
+ * lock types
+ * @const
+ */
+const c_oAscLockTypes = {
+  kLockTypeNone: 1, // никто не залочил данный объект
+  kLockTypeMine: 2, // данный объект залочен текущим пользователем
+  kLockTypeOther: 3, // данный объект залочен другим(не текущим) пользователем
+  kLockTypeOther2: 4, // данный объект залочен другим(не текущим) пользователем (обновления уже пришли)
+  kLockTypeOther3: 5  // данный объект был залочен (обновления пришли) и снова стал залочен
+};
+
+const c_oAscLockTypeElem = {
+  Range: 1,
+  Object: 2,
+  Sheet: 3
+};
+const c_oAscLockTypeElemSubType = {
+  DeleteColumns: 1,
+  InsertColumns: 2,
+  DeleteRows: 3,
+  InsertRows: 4,
+  ChangeProperties: 5
+};
+
+const c_oAscLockTypeElemPresentation = {
+  Object: 1,
+  Slide: 2,
+  Presentation: 3
+};
+
+function CRecalcIndexElement(recalcType, position, bIsSaveIndex) {
+  if (!(this instanceof CRecalcIndexElement)) {
+    return new CRecalcIndexElement(recalcType, position, bIsSaveIndex);
+  }
+
+  this._recalcType = recalcType;		// Тип изменений (удаление или добавление)
+  this._position = position;			// Позиция, в которой произошли изменения
+  this._count = 1;				// Считаем все изменения за простейшие
+  this.m_bIsSaveIndex = !!bIsSaveIndex;	// Это индексы из изменений других пользователей (которые мы еще не применили)
+
+  return this;
+}
+
+CRecalcIndexElement.prototype = {
+  constructor: CRecalcIndexElement,
+
+  // Пересчет для других
+  getLockOther: function(position, type) {
+    var inc = (c_oAscRecalcIndexTypes.RecalcIndexAdd === this._recalcType) ? +1 : -1;
+    if (position === this._position && c_oAscRecalcIndexTypes.RecalcIndexRemove === this._recalcType &&
+      true === this.m_bIsSaveIndex) {
+      // Мы еще не применили чужие изменения (поэтому для insert не нужно отрисовывать)
+      // RecalcIndexRemove (потому что перевертываем для правильной отработки, от другого пользователя
+      // пришло RecalcIndexAdd
+      return null;
+    } else if (position === this._position &&
+      c_oAscRecalcIndexTypes.RecalcIndexRemove === this._recalcType &&
+      c_oAscLockTypes.kLockTypeMine === type && false === this.m_bIsSaveIndex) {
+      // Для пользователя, который удалил столбец, рисовать залоченные ранее в данном столбце ячейки
+      // не нужно
+      return null;
+    } else if (position < this._position) {
+      return position;
+    }
+    else {
+      return (position + inc);
+    }
+  },
+  // Пересчет для других (только для сохранения)
+  getLockSaveOther: function(position, type) {
+    if (this.m_bIsSaveIndex) {
+      return position;
+    }
+
+    var inc = (c_oAscRecalcIndexTypes.RecalcIndexAdd === this._recalcType) ? +1 : -1;
+    if (position === this._position && c_oAscRecalcIndexTypes.RecalcIndexRemove === this._recalcType &&
+      true === this.m_bIsSaveIndex) {
+      // Мы еще не применили чужие изменения (поэтому для insert не нужно отрисовывать)
+      // RecalcIndexRemove (потому что перевертываем для правильной отработки, от другого пользователя
+      // пришло RecalcIndexAdd
+      return null;
+    } else if (position === this._position &&
+      c_oAscRecalcIndexTypes.RecalcIndexRemove === this._recalcType &&
+      c_oAscLockTypes.kLockTypeMine === type && false === this.m_bIsSaveIndex) {
+      // Для пользователя, который удалил столбец, рисовать залоченные ранее в данном столбце ячейки
+      // не нужно
+      return null;
+    } else if (position < this._position) {
+      return position;
+    }
+    else {
+      return (position + inc);
+    }
+  },
+  // Пересчет для себя
+  getLockMe: function(position) {
+    var inc = (c_oAscRecalcIndexTypes.RecalcIndexAdd === this._recalcType) ? -1 : +1;
+    if (position < this._position) {
+      return position;
+    }
+    else {
+      return (position + inc);
+    }
+  },
+  // Только когда от других пользователей изменения (для пересчета)
+  getLockMe2: function(position) {
+    var inc = (c_oAscRecalcIndexTypes.RecalcIndexAdd === this._recalcType) ? -1 : +1;
+    if (true !== this.m_bIsSaveIndex || position < this._position) {
+      return position;
+    }
+    else {
+      return (position + inc);
+    }
+  }
+};
+
+function CRecalcIndex() {
+  if (!(this instanceof CRecalcIndex)) {
+    return new CRecalcIndex();
+  }
+
+  this._arrElements = [];		// Массив CRecalcIndexElement
+
+  return this;
+}
+
+CRecalcIndex.prototype = {
+  constructor: CRecalcIndex,
+  add: function(recalcType, position, count, bIsSaveIndex) {
+    for (var i = 0; i < count; ++i)
+      this._arrElements.push(new CRecalcIndexElement(recalcType, position, bIsSaveIndex));
+  },
+  clear: function() {
+    this._arrElements.length = 0;
+  },
+
+  // Пересчет для других
+  getLockOther: function(position, type) {
+    var newPosition = position;
+    var count = this._arrElements.length;
+    for (var i = 0; i < count; ++i) {
+      newPosition = this._arrElements[i].getLockOther(newPosition, type);
+      if (null === newPosition) {
+        break;
+      }
+    }
+
+    return newPosition;
+  },
+  // Пересчет для других (только для сохранения)
+  getLockSaveOther: function(position, type) {
+    var newPosition = position;
+    var count = this._arrElements.length;
+    for (var i = 0; i < count; ++i) {
+      newPosition = this._arrElements[i].getLockSaveOther(newPosition, type);
+      if (null === newPosition) {
+        break;
+      }
+    }
+
+    return newPosition;
+  },
+  // Пересчет для себя
+  getLockMe: function(position) {
+    var newPosition = position;
+    var count = this._arrElements.length;
+    for (var i = count - 1; i >= 0; --i) {
+      newPosition = this._arrElements[i].getLockMe(newPosition);
+      if (null === newPosition) {
+        break;
+      }
+    }
+
+    return newPosition;
+  },
+  // Только когда от других пользователей изменения (для пересчета)
+  getLockMe2: function(position) {
+    var newPosition = position;
+    var count = this._arrElements.length;
+    for (var i = count - 1; i >= 0; --i) {
+      newPosition = this._arrElements[i].getLockMe2(newPosition);
+      if (null === newPosition) {
+        break;
+      }
+    }
+
+    return newPosition;
+  }
+};
+
+function sendData(conn, data) {
+  conn.write(JSON.stringify(data));
+}
+function sendDataWarning(conn, msg) {
+  sendData(conn, {type: "warning", message: msg});
+}
+function sendDataMessage(conn, msg) {
+  sendData(conn, {type: "message", messages: msg});
+}
+function sendDataCursor(conn, msg) {
+  sendData(conn, {type: "cursor", messages: msg});
+}
+function sendDataMeta(conn, msg) {
+  sendData(conn, {type: "meta", messages: msg});
+}
+function sendDataSession(conn, msg) {
+  sendData(conn, {type: "session", messages: msg});
+}
+function sendDataRefreshToken(conn, msg) {
+  sendData(conn, {type: "refreshToken", messages: msg});
+}
+function sendReleaseLock(conn, userLocks) {
+  sendData(conn, {type: "releaseLock", locks: _.map(userLocks, function(e) {
+    return {
+      block: e.block,
+      user: e.user,
+      time: Date.now(),
+      changes: null
+    };
+  })});
+}
+function getParticipants(docId, excludeClosed, excludeUserId, excludeViewer) {
+  return _.filter(connections, function(el) {
+    return el.docId === docId && el.isCloseCoAuthoring !== excludeClosed &&
+      el.user.id !== excludeUserId && el.user.view !== excludeViewer;
+  });
+}
+function getParticipantUser(docId, includeUserId) {
+  return _.filter(connections, function(el) {
+    return el.docId === docId && el.user.id === includeUserId;
+  });
+}
+function getConnectionInfo(conn) {
+  var user = conn.user;
+  var data = {
+    id: user.id,
+    idOriginal: user.idOriginal,
+    username: user.username,
+    indexUser: user.indexUser,
+    view: user.view,
+    connectionId: conn.id,
+    isCloseCoAuthoring: conn.isCloseCoAuthoring
+  };
+  return JSON.stringify(data);
+}
+function updatePresenceCommandsToArray(outCommands, docId, userId, userInfo) {
+  const expireAt = new Date().getTime() + cfgExpPresence * 1000;
+  outCommands.push(
+    ['zadd', redisKeyPresenceSet + docId, expireAt, userId],
+    ['hset', redisKeyPresenceHash + docId, userId, userInfo],
+    ['expire', redisKeyPresenceSet + docId, cfgExpPresence],
+    ['expire', redisKeyPresenceHash + docId, cfgExpPresence]
+  );
+}
+function* updatePresence(docId, userId, connInfo) {
+  const multi = redisClient.multi(getUpdatePresenceCommands(docId, userId, connInfo));
+  yield utils.promiseRedis(multi, multi.exec);
+}
+function* updateEditUsers(userId) {
+  if (!licenseInfo.usersCount) {
+    return;
+  }
+  const now = new Date();
+  const expireAt = (Date.UTC(now.getUTCFullYear(), now.getUTCMonth(), now.getUTCDate() + 1)) / 1000 +
+      licenseInfo.usersExpire - 1;
+  yield utils.promiseRedis(redisClient, redisClient.zadd, redisKeyPresenceUniqueUsers, expireAt, userId);
+}
+function getUpdatePresenceCommands(docId, userId, connInfo) {
+  const commands = [];
+  updatePresenceCommandsToArray(commands, docId, userId, connInfo);
+  const expireAt = new Date().getTime() + cfgExpPresence * 1000;
+  commands.push(['zadd', redisKeyDocuments, expireAt, docId]);
+  return commands;
+}
+function* getAllPresence(docId, opt_userId, opt_connInfo) {
+  let now = (new Date()).getTime();
+  let commands;
+  if(null != opt_userId && null != opt_connInfo){
+    commands = getUpdatePresenceCommands(docId, opt_userId, opt_connInfo);
+  } else {
+    commands = [];
+  }
+  commands.push(['zrangebyscore', redisKeyPresenceSet + docId, 0, now], ['hvals', redisKeyPresenceHash + docId]);
+  let multi = redisClient.multi(commands);
+  let multiRes = yield utils.promiseRedis(multi, multi.exec);
+  let expiredKeys = multiRes[multiRes.length - 2];
+  let hvals = multiRes[multiRes.length - 1];
+  if (expiredKeys.length > 0) {
+    commands = [
+      ['zremrangebyscore', redisKeyPresenceSet + docId, 0, now]
+    ];
+    let expiredKeysMap = {};
+    for (let i = 0; i < expiredKeys.length; ++i) {
+      let expiredKey = expiredKeys[i];
+      expiredKeysMap[expiredKey] = 1;
+      commands.push(['hdel', redisKeyPresenceHash + docId, expiredKey]);
+    }
+    multi = redisClient.multi(commands);
+    yield utils.promiseRedis(multi, multi.exec);
+    hvals = hvals.filter(function(curValue) {
+      return null == expiredKeysMap[curValue];
+    })
+  }
+  return hvals;
+}
+function* getEditorsCount(docId, opt_hvals) {
+  var elem, editorsCount = 0;
+  var hvals;
+  if(opt_hvals){
+    hvals = opt_hvals;
+  } else {
+    hvals = yield* getAllPresence(docId);
+  }
+  for (var i = 0; i < hvals.length; ++i) {
+    elem = JSON.parse(hvals[i]);
+    if(!elem.view && !elem.isCloseCoAuthoring) {
+      editorsCount++;
+      break;
+    }
+  }
+  return editorsCount;
+}
+function* hasEditors(docId, opt_hvals) {
+  let editorsCount = yield* getEditorsCount(docId, opt_hvals);
+  return editorsCount > 0;
+}
+function* isUserReconnect(docId, userId, connectionId) {
+  var elem;
+  var hvals = yield* getAllPresence(docId);
+  for (var i = 0; i < hvals.length; ++i) {
+    elem = JSON.parse(hvals[i]);
+    if (userId === elem.id && connectionId !== elem.connectionId) {
+      return true;
+    }
+  }
+  return false;
+}
+function* publish(data, optDocId, optUserId, opt_pubsub) {
+  var needPublish = true;
+  if(optDocId && optUserId) {
+    needPublish = false;
+    var hvals = yield* getAllPresence(optDocId);
+    for (var i = 0; i < hvals.length; ++i) {
+      var elem = JSON.parse(hvals[i]);
+      if(optUserId != elem.id) {
+        needPublish = true;
+        break;
+      }
+    }
+  }
+  if(needPublish) {
+    var msg = JSON.stringify(data);
+    var realPubsub = opt_pubsub ? opt_pubsub : pubsub;
+    if (realPubsub) {
+      realPubsub.publish(msg);
+    }
+  }
+  return needPublish;
+}
+function* addTask(data, priority, opt_queue, opt_expiration) {
+  var realQueue = opt_queue ? opt_queue : queue;
+  yield realQueue.addTask(data, priority, opt_expiration);
+}
+function* removeResponse(data) {
+  yield queue.removeResponse(data);
+}
+
+function* getOriginalParticipantsId(docId) {
+  var result = [], tmpObject = {};
+  var hvals = yield* getAllPresence(docId);
+  for (var i = 0; i < hvals.length; ++i) {
+    var elem = JSON.parse(hvals[i]);
+    if (!elem.view && !elem.isCloseCoAuthoring) {
+      tmpObject[elem.idOriginal] = 1;
+    }
+  }
+  for (var name in tmpObject) if (tmpObject.hasOwnProperty(name)) {
+    result.push(name);
+  }
+  return result;
+}
+
+function* sendServerRequest(docId, uri, dataObject, opt_checkAuthorization) {
+  logger.debug('postData request: docId = %s;url = %s;data = %j', docId, uri, dataObject);
+  let auth;
+  if (cfgTokenEnableRequestOutbox) {
+    auth = utils.fillJwtForRequest(dataObject);
+    if (opt_checkAuthorization && !opt_checkAuthorization(auth, dataObject)) {
+      auth = utils.fillJwtForRequest(dataObject);
+      logger.warn('authorization reduced to: docId = %s; length=%d', docId, auth.length);
+    }
+    if (cfgTokenOutboxInBody) {
+      dataObject = {token: auth};
+      auth = undefined;
+    }
+  }
+  let res = yield utils.postRequestPromise(uri, JSON.stringify(dataObject), cfgCallbackRequestTimeout * 1000, auth);
+  logger.debug('postData response: docId = %s;data = %s', docId, res);
+  return res;
+}
+
+// Парсинг ссылки
+function parseUrl(callbackUrl) {
+  var result = null;
+  try {
+    //делать decodeURIComponent не нужно http://expressjs.com/en/4x/api.html#app.settings.table
+    //по умолчанию express использует 'query parser' = 'extended', но даже в 'simple' версии делается decode
+    //percent-encoded characters within the query string will be assumed to use UTF-8 encoding
+    var parseObject = url.parse(callbackUrl);
+    var isHttps = 'https:' === parseObject.protocol;
+    var port = parseObject.port;
+    if (!port) {
+      port = isHttps ? defaultHttpsPort : defaultHttpPort;
+    }
+    result = {
+      'https': isHttps,
+      'host': parseObject.hostname,
+      'port': port,
+      'path': parseObject.path,
+      'href': parseObject.href
+    };
+  } catch (e) {
+    logger.error("error parseUrl %s:\r\n%s", callbackUrl, e.stack);
+    result = null;
+  }
+
+  return result;
+}
+
+function* getCallback(id) {
+  var callbackUrl = null;
+  var baseUrl = null;
+  var selectRes = yield taskResult.select(id);
+  if (selectRes.length > 0) {
+    var row = selectRes[0];
+    if (row.callback) {
+      callbackUrl = row.callback;
+    }
+    if (row.baseurl) {
+      baseUrl = row.baseurl;
+    }
+  }
+  if (null != callbackUrl && null != baseUrl) {
+    return {server: parseUrl(callbackUrl), baseUrl: baseUrl};
+  } else {
+    return null;
+  }
+}
+function* getChangesIndex(docId) {
+  var res = 0;
+  var redisRes = yield utils.promiseRedis(redisClient, redisClient.get, redisKeyChangeIndex + docId);
+  if (null != redisRes) {
+    res = parseInt(redisRes);
+  } else {
+    var getRes = yield sqlBase.getChangesIndexPromise(docId);
+    if (getRes && getRes.length > 0 && null != getRes[0]['change_id']) {
+      res = getRes[0]['change_id'] + 1;
+    }
+  }
+  return res;
+}
+function* getLastSave(docId) {
+  var res = yield utils.promiseRedis(redisClient, redisClient.hgetall, redisKeyLastSave + docId);
+  if (res) {
+    if (res.time) {
+      res.time = parseInt(res.time);
+    }
+    if (res.index) {
+      res.index = parseInt(res.index);
+    }
+  }
+  return res;
+}
+function getForceSaveIndex(time, index) {
+  return time + '_' + index;
+}
+function* setForceSave(docId, forceSave, cmd, success) {
+  let forceSaveIndex = getForceSaveIndex(forceSave.getTime(), forceSave.getIndex());
+  if (success) {
+    yield utils.promiseRedis(redisClient, redisClient.hset, redisKeyForceSave + docId, forceSaveIndex, true);
+  } else {
+    yield utils.promiseRedis(redisClient, redisClient.hdel, redisKeyForceSave + docId, forceSaveIndex);
+  }
+  let forceSaveType = forceSave.getType();
+  if (commonDefines.c_oAscForceSaveTypes.Command !== forceSaveType) {
+    yield* publish({
+                     type: commonDefines.c_oPublishType.forceSave, docId: docId,
+                     data: {type: forceSaveType, time: forceSave.getTime(), success: success}
+                   }, cmd.getUserConnectionId());
+  }
+}
+function* getLastForceSave(docId, lastSave) {
+  let res = false;
+  if (lastSave) {
+    let forceSaveIndex = getForceSaveIndex(lastSave.time, lastSave.index);
+    let forceSave = yield utils.promiseRedis(redisClient, redisClient.hget, redisKeyForceSave + docId, forceSaveIndex);
+    if (forceSave) {
+      res = true;
+    }
+  }
+  return res;
+}
+function* startForceSave(docId, type, opt_userdata, opt_userConnectionId, opt_baseUrl, opt_queue, opt_pubsub) {
+  logger.debug('startForceSave start:docId = %s', docId);
+  let res = {code: commonDefines.c_oAscServerCommandErrors.NoError, time: null};
+  let lastSave = null;
+  if (!shutdownFlag) {
+    lastSave = yield* getLastSave(docId);
+    if (lastSave && undefined !== lastSave.time && undefined !== lastSave.index) {
+      let forceSaveIndex = getForceSaveIndex(lastSave.time, lastSave.index);
+      let multi = redisClient.multi([
+                                      ['hsetnx', redisKeyForceSave + docId, forceSaveIndex, false],
+                                      ['expire', redisKeyForceSave + docId, cfgExpForceSave]
+                                    ]);
+      let execRes = yield utils.promiseRedis(multi, multi.exec);
+      //hsetnx 0 if field already exists
+      if (0 == execRes[0]) {
+        lastSave = null;
+      }
+    } else {
+      lastSave = null;
+    }
+  }
+  if (lastSave) {
+    logger.debug('startForceSave lastSave:docId = %s; lastSave = %j', docId, lastSave);
+    let baseUrl = opt_baseUrl || lastSave.baseUrl;
+    let forceSave = new commonDefines.CForceSaveData(lastSave);
+    forceSave.setType(type);
+
+    if (commonDefines.c_oAscForceSaveTypes.Timeout === type) {
+      yield* publish({
+                       type: commonDefines.c_oPublishType.forceSave, docId: docId,
+                       data: {type: type, time: forceSave.getTime(), start: true}
+                     }, undefined, undefined, opt_pubsub);
+    }
+
+    let priority;
+    let expiration;
+    if (commonDefines.c_oAscForceSaveTypes.Timeout === type) {
+      priority = constants.QUEUE_PRIORITY_VERY_LOW;
+      expiration = FORCE_SAVE_EXPIRATION;
+    } else {
+      priority = constants.QUEUE_PRIORITY_LOW;
+    }
+    //start new convert
+    let status = yield* converterService.convertFromChanges(docId, baseUrl, forceSave, opt_userdata,
+                                                            opt_userConnectionId, priority, expiration, opt_queue);
+    if (constants.NO_ERROR === status.err) {
+      res.time = forceSave.getTime();
+    } else {
+      res.code = commonDefines.c_oAscServerCommandErrors.UnknownError;
+    }
+    logger.debug('startForceSave convertFromChanges:docId = %s; status = %d', docId, status.err);
+  } else {
+    res.code = commonDefines.c_oAscServerCommandErrors.NotModified;
+    logger.debug('startForceSave NotModified no changes:docId = %s', docId);
+  }
+  logger.debug('startForceSave end:docId = %s', docId);
+  return res;
+}
+function handleDeadLetter(data) {
+  return co(function*() {
+    let docId = 'null';
+    try {
+      var isRequeued = false;
+      let task = new commonDefines.TaskQueueData(JSON.parse(data));
+      if (task) {
+        let cmd = task.getCmd();
+        docId = cmd.getDocId();
+        logger.warn('handleDeadLetter start: docId = %s %s', docId, data);
+        let forceSave = cmd.getForceSave();
+        if (forceSave && commonDefines.c_oAscForceSaveTypes.Timeout == forceSave.getType()) {
+          let lastSave = yield* getLastSave(docId);
+          //check that there are no new changes
+          if (lastSave && forceSave.getTime() === lastSave.time && forceSave.getIndex() === lastSave.index) {
+            //requeue task
+            yield* addTask(task, constants.QUEUE_PRIORITY_VERY_LOW, undefined, FORCE_SAVE_EXPIRATION);
+            isRequeued = true;
+          }
+        } else {
+          //simulate error response
+          cmd.setStatusInfo(constants.CONVERT_DEAD_LETTER);
+          canvasService.receiveTask(JSON.stringify(task))
+        }
+      }
+      logger.warn('handleDeadLetter end: docId = %s; requeue = %s', docId, isRequeued);
+    } catch (err) {
+      logger.error('handleDeadLetter error: docId = %s\r\n%s', docId, err.stack);
+    }
+  });
+}
+/**
+ * Отправка статуса, чтобы знать когда документ начал редактироваться, а когда закончился
+ * @param docId
+ * @param {number} bChangeBase
+ * @param callback
+ * @param baseUrl
+ */
+function* sendStatusDocument(docId, bChangeBase, userAction, callback, baseUrl, opt_userData) {
+  if (!callback) {
+    var getRes = yield* getCallback(docId);
+    if (getRes) {
+      callback = getRes.server;
+      if (!baseUrl) {
+        baseUrl = getRes.baseUrl;
+      }
+    }
+  }
+  if (null == callback) {
+    return;
+  }
+
+  var status = c_oAscServerStatus.Editing;
+  var participants = yield* getOriginalParticipantsId(docId);
+  if (0 === participants.length) {
+    var puckerIndex = yield* getChangesIndex(docId);
+    if (!(puckerIndex > 0)) {
+      status = c_oAscServerStatus.Closed;
+    }
+  }
+
+  if (c_oAscChangeBase.No !== bChangeBase) {
+    //update callback even if the connection is closed to avoid script:
+    //open->make changes->disconnect->subscription from community->reconnect
+    if (c_oAscChangeBase.All === bChangeBase) {
+      //always override callback to avoid expired callbacks
+      var updateTask = new taskResult.TaskResultData();
+      updateTask.key = docId;
+      updateTask.callback = callback.href;
+      updateTask.baseurl = baseUrl;
+      var updateIfRes = yield taskResult.update(updateTask);
+      if (updateIfRes.affectedRows > 0) {
+        logger.debug('sendStatusDocument updateIf: docId = %s', docId);
+      } else {
+        logger.debug('sendStatusDocument updateIf no effect: docId = %s', docId);
+      }
+    }
+  }
+
+  var sendData = new commonDefines.OutputSfcData();
+  sendData.setKey(docId);
+  sendData.setStatus(status);
+  if (c_oAscServerStatus.Closed !== status) {
+    sendData.setUsers(participants);
+  }
+  if (userAction) {
+    sendData.setActions([userAction]);
+  }
+  if (opt_userData) {
+    sendData.setUserData(opt_userData);
+  }
+  var uri = callback.href;
+  var replyData = null;
+  try {
+    replyData = yield* sendServerRequest(docId, uri, sendData);
+  } catch (err) {
+    replyData = null;
+    logger.error('postData error: docId = %s;url = %s;data = %j\r\n%s', docId, uri, sendData, err.stack);
+  }
+  yield* onReplySendStatusDocument(docId, replyData);
+  return callback;
+}
+function parseReplyData(docId, replyData) {
+  var res = null;
+  if (replyData) {
+    try {
+      res = JSON.parse(replyData);
+    } catch (e) {
+      logger.error("error parseReplyData: docId = %s; data = %s\r\n%s", docId, replyData, e.stack);
+      res = null;
+    }
+  }
+  return res;
+}
+function* onReplySendStatusDocument(docId, replyData) {
+  var oData = parseReplyData(docId, replyData);
+  if (!(oData && commonDefines.c_oAscServerCommandErrors.NoError == oData.error)) {
+    // Ошибка подписки на callback, посылаем warning
+    yield* publish({type: commonDefines.c_oPublishType.warning, docId: docId, description: 'Error on save server subscription!'});
+  }
+}
+function* publishCloseUsersConnection(docId, users, isOriginalId, code, description) {
+  if (Array.isArray(users)) {
+    let usersMap = users.reduce(function(map, val) {
+      map[val] = 1;
+      return map;
+    }, {});
+    yield* publish({
+                     type: commonDefines.c_oPublishType.closeConnection, docId: docId, usersMap: usersMap,
+                     isOriginalId: isOriginalId, code: code, description: description
+                   });
+  }
+}
+function closeUsersConnection(docId, usersMap, isOriginalId, code, description) {
+  let elConnection;
+  for (let i = connections.length - 1; i >= 0; --i) {
+    elConnection = connections[i];
+    if (elConnection.docId === docId) {
+      if (isOriginalId ? usersMap[elConnection.user.idOriginal] : usersMap[elConnection.user.id]) {
+        elConnection.close(code, description);
+      }
+    }
+  }
+}
+function* dropUsersFromDocument(docId, users) {
+  if (Array.isArray(users)) {
+    yield* publish({type: commonDefines.c_oPublishType.drop, docId: docId, users: users, description: ''});
+  }
+}
+
+function dropUserFromDocument(docId, userId, description) {
+  var elConnection;
+  for (var i = 0, length = connections.length; i < length; ++i) {
+    elConnection = connections[i];
+    if (elConnection.docId === docId && userId === elConnection.user.idOriginal && !elConnection.isCloseCoAuthoring) {
+      sendData(elConnection,
+        {
+          type: "drop",
+          description: description
+        });//Or 0 if fails
+    }
+  }
+}
+
+// Подписка на эвенты:
+function* bindEvents(docId, callback, baseUrl, opt_userAction, opt_userData) {
+  // Подписка на эвенты:
+  // - если пользователей нет и изменений нет, то отсылаем статус "закрыто" и в базу не добавляем
+  // - если пользователей нет, а изменения есть, то отсылаем статус "редактируем" без пользователей, но добавляем в базу
+  // - если есть пользователи, то просто добавляем в базу
+  var bChangeBase;
+  var oCallbackUrl;
+  if (!callback) {
+    var getRes = yield* getCallback(docId);
+    oCallbackUrl = getRes.server;
+    bChangeBase = c_oAscChangeBase.Delete;
+  } else {
+    oCallbackUrl = parseUrl(callback);
+    bChangeBase = c_oAscChangeBase.All;
+    if (null !== oCallbackUrl) {
+      let filterStatus = yield* utils.checkHostFilter(oCallbackUrl.host);
+      if (filterStatus > 0) {
+        logger.warn('checkIpFilter error: docId = %s;url = %s', docId, callback);
+        //todo add new error type
+        oCallbackUrl = null;
+      }
+    }
+  }
+  if (null === oCallbackUrl) {
+    return commonDefines.c_oAscServerCommandErrors.ParseError;
+  } else {
+    yield* sendStatusDocument(docId, bChangeBase, opt_userAction, oCallbackUrl, baseUrl, opt_userData);
+    return commonDefines.c_oAscServerCommandErrors.NoError;
+  }
+}
+
+function* cleanDocumentOnExit(docId, deleteChanges) {
+  //clean redis (redisKeyPresenceSet and redisKeyPresenceHash removed with last element)
+  var redisArgs = [redisClient, redisClient.del, redisKeyLocks + docId,
+      redisKeyMessage + docId, redisKeyChangeIndex + docId, redisKeyForceSave + docId, redisKeyLastSave + docId];
+  utils.promiseRedis.apply(this, redisArgs);
+  //remove changes
+  if (deleteChanges) {
+    sqlBase.deleteChanges(docId, null);
+    //delete forgotten after successful send on callbackUrl
+    yield storage.deletePath(cfgForgottenFiles + '/' + docId);
+  }
+}
+function* cleanDocumentOnExitNoChanges(docId, opt_userId) {
+  var userAction = opt_userId ? new commonDefines.OutputAction(commonDefines.c_oAscUserAction.Out, opt_userId) : null;
+  // Отправляем, что все ушли и нет изменений (чтобы выставить статус на сервере об окончании редактирования)
+  yield* sendStatusDocument(docId, c_oAscChangeBase.No, userAction);
+  //если пользователь зашел в документ, соединение порвалось, на сервере удалилась вся информация,
+  //при восстановлении соединения userIndex сохранится и он совпадет с userIndex следующего пользователя
+  yield* cleanDocumentOnExit(docId, false);
+}
+
+function* _createSaveTimer(docId, opt_userId, opt_queue, opt_noDelay) {
+  var updateMask = new taskResult.TaskResultData();
+  updateMask.key = docId;
+  updateMask.status = taskResult.FileStatus.Ok;
+  var updateTask = new taskResult.TaskResultData();
+  updateTask.status = taskResult.FileStatus.SaveVersion;
+  updateTask.statusInfo = utils.getMillisecondsOfHour(new Date());
+  var updateIfRes = yield taskResult.updateIf(updateTask, updateMask);
+  if (updateIfRes.affectedRows > 0) {
+    if(!opt_noDelay){
+      yield utils.sleep(cfgAscSaveTimeOutDelay);
+    }
+    while (true) {
+      if (!sqlBase.isLockCriticalSection(docId)) {
+        canvasService.saveFromChanges(docId, updateTask.statusInfo, null, opt_userId, opt_queue);
+        break;
+      }
+      yield utils.sleep(c_oAscLockTimeOutDelay);
+    }
+  } else {
+    //если не получилось - значит FileStatus=SaveVersion(кто-то другой начал сборку) или UpdateVersion(сборка закончена)
+    //в этом случае ничего делать не надо
+    logger.debug('_createSaveTimer updateIf no effect');
+  }
+}
+
+function checkJwt(docId, token, type) {
+  var res = {decoded: null, description: null, code: null, token: token};
+  var secret;
+  switch (type) {
+    case commonDefines.c_oAscSecretType.Browser:
+      secret = utils.getSecret(docId, cfgTokenBrowserSecretFromInbox ? cfgSecretInbox : cfgSecretBrowser, null, token);
+      break;
+    case commonDefines.c_oAscSecretType.Inbox:
+      secret = utils.getSecret(docId, cfgSecretInbox, null, token);
+      break;
+    case commonDefines.c_oAscSecretType.Session:
+      secret = utils.getSecretByElem(cfgSecretSession);
+      break;
+  }
+  if (undefined == secret) {
+    logger.warn('empty secret: docId = %s token = %s', docId, token);
+  }
+  try {
+    res.decoded = jwt.verify(token, secret);
+    logger.debug('checkJwt success: docId = %s decoded = %j', docId, res.decoded);
+  } catch (err) {
+    logger.warn('checkJwt error: docId = %s name = %s message = %s token = %s', docId, err.name, err.message, token);
+    if ('TokenExpiredError' === err.name) {
+      res.code = constants.JWT_EXPIRED_CODE;
+      res.description = constants.JWT_EXPIRED_REASON + err.message;
+    } else if ('JsonWebTokenError' === err.name) {
+      res.code = constants.JWT_ERROR_CODE;
+      res.description = constants.JWT_ERROR_REASON + err.message;
+    }
+  }
+  return res;
+}
+function checkJwtHeader(docId, req) {
+  var authorization = req.get(cfgTokenInboxHeader);
+  if (authorization && authorization.startsWith(cfgTokenInboxPrefix)) {
+    var token = authorization.substring(cfgTokenInboxPrefix.length);
+    return checkJwt(docId, token, commonDefines.c_oAscSecretType.Inbox);
+  }
+  return null;
+}
+function checkJwtPayloadHash(docId, hash, body, token) {
+  var res = false;
+  if (body && Buffer.isBuffer(body)) {
+    var decoded = jwt.decode(token, {complete: true});
+    var hmac = jwa(decoded.header.alg);
+    var secret = utils.getSecret(docId, cfgSecretInbox, null, token);
+    var signature = hmac.sign(body, secret);
+    res = (hash === signature);
+  }
+  return res;
+}
+function getRequestParams(docId, req, opt_isNotInBody, opt_tokenAssign) {
+  let res = {code: constants.NO_ERROR, params: undefined};
+  if (req.body && Buffer.isBuffer(req.body) && !opt_isNotInBody) {
+    res.params = JSON.parse(req.body.toString('utf8'));
+  } else {
+    res.params = req.query;
+  }
+  if (cfgTokenEnableRequestInbox) {
+    res.code = constants.VKEY;
+    let checkJwtRes;
+    if (cfgTokenInboxInBody && !opt_isNotInBody) {
+      checkJwtRes = checkJwt(docId, res.params.token, commonDefines.c_oAscSecretType.Inbox);
+    } else {
+      //for compatibility
+      checkJwtRes = checkJwtHeader(docId, req);
+    }
+    if (checkJwtRes) {
+      if (checkJwtRes.decoded) {
+        res.code = constants.NO_ERROR;
+        if (cfgTokenInboxInBody && !opt_tokenAssign) {
+          res.params = checkJwtRes.decoded;
+        } else {
+          //for compatibility
+          if (!utils.isEmptyObject(checkJwtRes.decoded.payload)) {
+            Object.assign(res.params, checkJwtRes.decoded.payload);
+          } else if (checkJwtRes.decoded.payloadhash) {
+            if (!checkJwtPayloadHash(docId, checkJwtRes.decoded.payloadhash, req.body, checkJwtRes.token)) {
+              res.code = constants.VKEY;
+            }
+          } else if (!utils.isEmptyObject(checkJwtRes.decoded.query)) {
+            Object.assign(res.params, checkJwtRes.decoded.query);
+          }
+        }
+      } else {
+        if (constants.JWT_EXPIRED_CODE == checkJwtRes.code) {
+          res.code = constants.VKEY_KEY_EXPIRE;
+        }
+      }
+    }
+  }
+  return res;
+}
+
+exports.c_oAscServerStatus = c_oAscServerStatus;
+exports.sendData = sendData;
+exports.parseUrl = parseUrl;
+exports.parseReplyData = parseReplyData;
+exports.sendServerRequest = sendServerRequest;
+exports.createSaveTimerPromise = co.wrap(_createSaveTimer);
+exports.getAllPresencePromise = co.wrap(getAllPresence);
+exports.publish = publish;
+exports.addTask = addTask;
+exports.removeResponse = removeResponse;
+exports.hasEditors = hasEditors;
+exports.getEditorsCountPromise = co.wrap(getEditorsCount);
+exports.getCallback = getCallback;
+exports.getIsShutdown = getIsShutdown;
+exports.getChangesIndexPromise = co.wrap(getChangesIndex);
+exports.cleanDocumentOnExitPromise = co.wrap(cleanDocumentOnExit);
+exports.cleanDocumentOnExitNoChangesPromise = co.wrap(cleanDocumentOnExitNoChanges);
+exports.setForceSave = setForceSave;
+exports.getLastSave = getLastSave;
+exports.getLastForceSave = getLastForceSave;
+exports.startForceSavePromise = co.wrap(startForceSave);
+exports.checkJwt = checkJwt;
+exports.getRequestParams = getRequestParams;
+exports.checkJwtHeader = checkJwtHeader;
+exports.checkJwtPayloadHash = checkJwtPayloadHash;
+exports.install = function(server, callbackFunction) {
+  var sockjs_echo = sockjs.createServer(cfgSockjs),
+    urlParse = new RegExp("^/doc/([" + constants.DOC_ID_PATTERN + "]*)/c.+", 'i');
+
+  sockjs_echo.on('connection', function(conn) {
+    if (!conn) {
+      logger.error("null == conn");
+      return;
+    }
+    if (getIsShutdown()) {
+      sendFileError(conn, 'Server shutdow');
+      return;
+    }
+    conn.baseUrl = utils.getBaseUrlByConnection(conn);
+    conn.sessionIsSendWarning = false;
+    conn.sessionTimeConnect = conn.sessionTimeLastAction = new Date().getTime();
+
+    conn.on('data', function(message) {
+      return co(function* () {
+      var docId = 'null';
+      try {
+        var startDate = null;
+        if(clientStatsD) {
+          startDate = new Date();
+        }
+        var data = JSON.parse(message);
+        docId = conn.docId;
+        logger.info('data.type = ' + data.type + ' id = ' + docId);
+        if(getIsShutdown())
+        {
+          logger.debug('Server shutdown receive data');
+          return;
+        }
+        if (conn.isCiriticalError && ('message' == data.type || 'getLock' == data.type || 'saveChanges' == data.type ||
+            'isSaveLock' == data.type)) {
+          logger.warn("conn.isCiriticalError send command: docId = %s type = %s", docId, data.type);
+          conn.close(constants.ACCESS_DENIED_CODE, constants.ACCESS_DENIED_REASON);
+          return;
+        }
+        if ((conn.isCloseCoAuthoring || (conn.user && conn.user.view)) &&
+            ('getLock' == data.type || 'saveChanges' == data.type || 'isSaveLock' == data.type)) {
+          logger.warn("conn.user.view||isCloseCoAuthoring access deny: docId = %s type = %s", docId, data.type);
+          conn.close(constants.ACCESS_DENIED_CODE, constants.ACCESS_DENIED_REASON);
+          return;
+        }
+        switch (data.type) {
+          case 'auth'          :
+            yield* auth(conn, data);
+            break;
+          case 'message'        :
+            yield* onMessage(conn, data);
+            break;
+          case 'cursor'        :
+            yield* onCursor(conn, data);
+            break;
+          case 'getLock'        :
+            yield* getLock(conn, data, false);
+            break;
+          case 'saveChanges'      :
+            yield* saveChanges(conn, data);
+            break;
+          case 'isSaveLock'      :
+            yield* isSaveLock(conn, data);
+            break;
+          case 'unSaveLock'      :
+            yield* unSaveLock(conn, -1, -1);
+            break;	// Индекс отправляем -1, т.к. это экстренное снятие без сохранения
+          case 'getMessages'      :
+            yield* getMessages(conn, data);
+            break;
+          case 'unLockDocument'    :
+            yield* checkEndAuthLock(data.unlock, data.isSave, docId, conn.user.id, data.releaseLocks, data.deleteIndex, conn);
+            break;
+          case 'close':
+            yield* closeDocument(conn, false);
+            break;
+          case 'versionHistory'          :
+            yield* versionHistory(conn, new commonDefines.InputCommand(data.cmd));
+            break;
+          case 'openDocument'      :
+            var cmd = new commonDefines.InputCommand(data.message);
+            yield canvasService.openDocument(conn, cmd);
+            break;
+          case 'changesError':
+            logger.error("changesError: docId = %s %s", docId, data.stack);
+            break;
+          case 'extendSession' :
+            conn.sessionIsSendWarning = false;
+            conn.sessionTimeLastAction = new Date().getTime() - data.idletime;
+            break;
+          case 'forceSaveStart' :
+            var forceSaveRes;
+            if (conn.user) {
+              forceSaveRes = yield* startForceSave(docId, commonDefines.c_oAscForceSaveTypes.Button, undefined, conn.user.id);
+            } else {
+              forceSaveRes = {code: commonDefines.c_oAscServerCommandErrors.UnknownError, time: null};
+            }
+            sendData(conn, {type: "forceSaveStart", messages: forceSaveRes});
+            break;
+          default:
+            logger.debug("unknown command %s", message);
+            break;
+        }
+        if(clientStatsD) {
+          if('openDocument' != data.type) {
+            clientStatsD.timing('coauth.data.' + data.type, new Date() - startDate);
+          }
+        }
+      } catch (e) {
+        logger.error("error receiving response: docId = %s type = %s\r\n%s", docId, (data && data.type) ? data.type : 'null', e.stack);
+      }
+      });
+    });
+    conn.on('error', function() {
+      logger.error("On error");
+    });
+    conn.on('close', function() {
+      return co(function* () {
+        var docId = 'null';
+        try {
+          docId = conn.docId;
+          yield* closeDocument(conn, true);
+        } catch (err) {
+          logger.error('Error conn close: docId = %s\r\n%s', docId, err.stack);
+        }
+      });
+    });
+
+    _checkLicense(conn);
+  });
+  /**
+   *
+   * @param conn
+   * @param isCloseConnection - закрываем ли мы окончательно соединение
+   */
+  function* closeDocument(conn, isCloseConnection) {
+    var userLocks, reconnected = false, bHasEditors, bHasChanges;
+    var docId = conn.docId;
+    if (null == docId) {
+      return;
+    }
+    var hvals;
+    let participantsTimestamp;
+    var tmpUser = conn.user;
+    var isView = tmpUser.view;
+    logger.info("Connection closed or timed out: userId = %s isCloseConnection = %s docId = %s", tmpUser.id, isCloseConnection, docId);
+    var isCloseCoAuthoringTmp = conn.isCloseCoAuthoring;
+    if (isCloseConnection) {
+      //Notify that participant has gone
+      connections = _.reject(connections, function(el) {
+        return el.id === conn.id;//Delete this connection
+      });
+      //Check if it's not already reconnected
+      reconnected = yield* isUserReconnect(docId, tmpUser.id, conn.id);
+      if (reconnected) {
+        logger.info("reconnected: userId = %s docId = %s", tmpUser.id, docId);
+      } else {
+        var multi = redisClient.multi([['hdel', redisKeyPresenceHash + docId, tmpUser.id],
+                                        ['zrem', redisKeyPresenceSet + docId, tmpUser.id]]);
+        yield utils.promiseRedis(multi, multi.exec);
+        hvals = yield* getAllPresence(docId);
+        participantsTimestamp = Date.now();
+        if (hvals.length <= 0) {
+          yield utils.promiseRedis(redisClient, redisClient.zrem, redisKeyDocuments, docId);
+        }
+      }
+    } else {
+      if (!conn.isCloseCoAuthoring) {
+        tmpUser.view = true;
+        conn.isCloseCoAuthoring = true;
+        yield* updatePresence(docId, tmpUser.id, getConnectionInfo(conn));
+        if (cfgTokenEnableBrowser) {
+          sendDataRefreshToken(conn, fillJwtByConnection(conn));
+        }
+      }
+    }
+
+    if (isCloseCoAuthoringTmp) {
+      //we already close connection
+      return;
+    }
+
+    if (!reconnected) {
+      //revert old view to send event
+      var tmpView = tmpUser.view;
+      tmpUser.view = isView;
+      let participants = yield* getParticipantMap(docId, undefined, undefined, hvals);
+      if (!participantsTimestamp) {
+        participantsTimestamp = Date.now();
+      }
+      yield* publish({type: commonDefines.c_oPublishType.participantsState, docId: docId, userId: tmpUser.id, participantsTimestamp: participantsTimestamp, participants: participants}, docId, tmpUser.id);
+      tmpUser.view = tmpView;
+
+      // Для данного пользователя снимаем лок с сохранения
+      var saveLock = yield utils.promiseRedis(redisClient, redisClient.get, redisKeySaveLock + docId);
+      if (conn.user.id == saveLock) {
+        yield utils.promiseRedis(redisClient, redisClient.del, redisKeySaveLock + docId);
+      }
+
+      // Только если редактируем
+      if (false === isView) {
+        bHasEditors = yield* hasEditors(docId, hvals);
+        var puckerIndex = yield* getChangesIndex(docId);
+        bHasChanges = puckerIndex > 0;
+
+        let needSendStatus = true;
+        if (conn.encrypted) {
+          let selectRes = yield taskResult.select(docId);
+          if (selectRes.length > 0) {
+            var row = selectRes[0];
+            if (taskResult.FileStatus.UpdateVersion === row.status) {
+              needSendStatus = false;
+            }
+          }
+        }
+        // Если у нас нет пользователей, то удаляем все сообщения
+        if (!bHasEditors) {
+          // На всякий случай снимаем lock
+          yield utils.promiseRedis(redisClient, redisClient.del, redisKeySaveLock + docId);
+
+          let needSaveChanges = bHasChanges;
+          if (!needSaveChanges) {
+            //start save changes if forgotten file exists.
+            //more effective to send file without sfc, but this method is simpler by code
+            let forgotten = yield storage.listObjects(cfgForgottenFiles + '/' + docId);
+            needSaveChanges = forgotten.length > 0;
+            logger.debug('closeDocument hasForgotten %s: docId = %s', needSaveChanges, docId);
+          }
+          if (needSaveChanges && !conn.encrypted) {
+            // Send changes to save server
+            yield* _createSaveTimer(docId, tmpUser.idOriginal);
+          } else if (needSendStatus) {
+            yield* cleanDocumentOnExitNoChanges(docId, tmpUser.idOriginal);
+          } else {
+            yield* cleanDocumentOnExit(docId);
+          }
+        } else if (needSendStatus) {
+          yield* sendStatusDocument(docId, c_oAscChangeBase.No, new commonDefines.OutputAction(commonDefines.c_oAscUserAction.Out, tmpUser.idOriginal));
+        }
+
+        //Давайдосвиданья!
+        //Release locks
+        userLocks = yield* getUserLocks(docId, conn.sessionId);
+        if (0 < userLocks.length) {
+          //todo на close себе ничего не шлем
+          //sendReleaseLock(conn, userLocks);
+          yield* publish({type: commonDefines.c_oPublishType.releaseLock, docId: docId, userId: conn.user.id, locks: userLocks}, docId, conn.user.id);
+        }
+
+        // Для данного пользователя снимаем Lock с документа
+        yield* checkEndAuthLock(true, false, docId, conn.user.id);
+      }
+    }
+  }
+
+  function* versionHistory(conn, cmd) {
+    var docIdOld = conn.docId;
+    var docIdNew = cmd.getDocId();
+    //check jwt
+    if (cfgTokenEnableBrowser) {
+      var checkJwtRes = checkJwt(docIdNew, cmd.getJwt(), commonDefines.c_oAscSecretType.Browser);
+      if (checkJwtRes.decoded) {
+        fillVersionHistoryFromJwt(checkJwtRes.decoded, cmd);
+        docIdNew = cmd.getDocId();
+      } else {
+        if (constants.JWT_EXPIRED_CODE == checkJwtRes.code && !cmd.getCloseOnError()) {
+          sendData(conn, {type: "expiredToken"});
+        } else {
+          conn.close(checkJwtRes.code, checkJwtRes.description);
+        }
+        return;
+      }
+    }
+    if (docIdOld !== docIdNew) {
+      var tmpUser = conn.user;
+      //remove presence(other data was removed before in closeDocument)
+      var multi = redisClient.multi([
+                                      ['hdel', redisKeyPresenceHash + docIdOld, tmpUser.id],
+                                      ['zrem', redisKeyPresenceSet + docIdOld, tmpUser.id]
+                                    ]);
+      yield utils.promiseRedis(multi, multi.exec);
+      var hvals = yield* getAllPresence(docIdOld);
+      if (hvals.length <= 0) {
+        yield utils.promiseRedis(redisClient, redisClient.zrem, redisKeyDocuments, docIdOld);
+      }
+
+      //apply new
+      conn.docId = docIdNew;
+      yield* updatePresence(docIdNew, tmpUser.id, getConnectionInfo(conn));
+      if (cfgTokenEnableBrowser) {
+        sendDataRefreshToken(conn, fillJwtByConnection(conn));
+      }
+    }
+    //open
+    yield canvasService.openDocument(conn, cmd, null);
+  }
+  // Получение изменений для документа (либо из кэша, либо обращаемся к базе, но только если были сохранения)
+  function* getDocumentChanges(docId, optStartIndex, optEndIndex) {
+    // Если за тот момент, пока мы ждали из базы ответа, все ушли, то отправлять ничего не нужно
+    var arrayElements = yield sqlBase.getChangesPromise(docId, optStartIndex, optEndIndex);
+    var j, element;
+    var objChangesDocument = new DocumentChanges(docId);
+    for (j = 0; j < arrayElements.length; ++j) {
+      element = arrayElements[j];
+
+      // Добавляем GMT, т.к. в базу данных мы пишем UTC, но сохраняется туда строка без UTC и при зачитывании будет неправильное время
+      objChangesDocument.push({docid: docId, change: element['change_data'],
+        time: element['change_date'].getTime(), user: element['user_id'],
+        useridoriginal: element['user_id_original']});
+    }
+    return objChangesDocument;
+  }
+
+  function* getAllLocks(docId) {
+    var docLockRes = [];
+    var docLock = yield utils.promiseRedis(redisClient, redisClient.lrange, redisKeyLocks + docId, 0, -1);
+    for (var i = 0; i < docLock.length; ++i) {
+      docLockRes.push(JSON.parse(docLock[i]));
+    }
+    return docLockRes;
+  }
+  function* addLocks(docId, toCache, isReplace) {
+    if (toCache && toCache.length > 0) {
+      toCache.unshift('rpush', redisKeyLocks + docId);
+      var multiArgs = [toCache, ['expire', redisKeyLocks + docId, cfgExpLocks]];
+      if (isReplace) {
+        multiArgs.unshift(['del', redisKeyLocks + docId]);
+      }
+      var multi = redisClient.multi(multiArgs);
+      yield utils.promiseRedis(multi, multi.exec);
+    }
+  }
+  function* getUserLocks(docId, sessionId) {
+    var userLocks = [], i;
+    var toCache = [];
+    var docLock = yield* getAllLocks(docId);
+    for (i = 0; i < docLock.length; ++i) {
+      var elem = docLock[i];
+      if (elem.sessionId === sessionId) {
+        userLocks.push(elem);
+      } else {
+        toCache.push(JSON.stringify(elem));
+      }
+    }
+    //remove all
+    yield utils.promiseRedis(redisClient, redisClient.del, redisKeyLocks + docId);
+    //set all
+    yield* addLocks(docId, toCache);
+    return userLocks;
+  }
+
+  function* getParticipantMap(docId, opt_userId, opt_connInfo, opt_hvals) {
+    const participantsMap = [];
+    let hvals;
+    if (opt_hvals) {
+      hvals = opt_hvals;
+    } else {
+      hvals = yield* getAllPresence(docId, opt_userId, opt_connInfo);
+    }
+    for (let i = 0; i < hvals.length; ++i) {
+      const elem = JSON.parse(hvals[i]);
+      if (!elem.isCloseCoAuthoring) {
+        participantsMap.push(elem);
+      }
+    }
+    return participantsMap;
+  }
+
+	function* checkEndAuthLock(unlock, isSave, docId, userId, releaseLocks, deleteIndex, conn) {
+		let result = false;
+
+		if (null != deleteIndex && -1 !== deleteIndex) {
+			let puckerIndex = yield* getChangesIndex(docId);
+			const deleteCount = puckerIndex - deleteIndex;
+			if (0 < deleteCount) {
+				puckerIndex -= deleteCount;
+				yield sqlBase.deleteChangesPromise(docId, deleteIndex);
+			} else if (0 > deleteCount) {
+				logger.error("Error checkEndAuthLock docid: %s ; deleteIndex: %s ; startIndex: %s ; deleteCount: %s", docId,
+					deleteIndex, puckerIndex, deleteCount);
+			}
+			yield* setChangesIndex(docId, puckerIndex);
+        }
+
+		if (unlock) {
+			const lockDocument = yield utils.promiseRedis(redisClient, redisClient.get, redisKeyLockDoc + docId);
+			if (lockDocument && userId === JSON.parse(lockDocument).id) {
+				yield utils.promiseRedis(redisClient, redisClient.del, redisKeyLockDoc + docId);
+
+				const participantsMap = yield* getParticipantMap(docId);
+				yield* publish({
+					type: commonDefines.c_oPublishType.auth,
+					docId: docId,
+					userId: userId,
+					participantsMap: participantsMap
+				});
+
+				result = true;
+			}
+		}
+
+		//Release locks
+		if (isSave && conn) {
+			if (releaseLocks) {
+				const userLocks = yield* getUserLocks(docId, conn.sessionId);
+				if (0 < userLocks.length) {
+					sendReleaseLock(conn, userLocks);
+					yield* publish({
+						type: commonDefines.c_oPublishType.releaseLock,
+						docId: docId,
+						userId: userId,
+						locks: userLocks
+					}, docId, userId);
+				}
+			}
+
+			// Автоматически снимаем lock сами
+			yield* unSaveLock(conn, -1, -1);
+		}
+
+		return result;
+	}
+
+  function* setLockDocumentTimer(docId, userId) {
+    yield utils.promiseRedis(redisClient, redisClient.expire, redisKeyLockDoc + docId, 2 * cfgExpLockDoc);
+    let timerId = setTimeout(function() {
+      return co(function*() {
+        try {
+          logger.warn("lockDocumentsTimerId timeout: docId = %s", docId);
+          delete lockDocumentsTimerId[docId];
+          //todo remove checkEndAuthLock(only needed for lost connections in redis)
+          yield* checkEndAuthLock(true, false, docId, userId);
+          yield* publishCloseUsersConnection(docId, [userId], false, constants.DROP_CODE, constants.DROP_REASON);
+        } catch (e) {
+          logger.error("lockDocumentsTimerId error:\r\n%s", e.stack);
+        }
+      });
+    }, 1000 * cfgExpLockDoc);
+    lockDocumentsTimerId[docId] = {timerId: timerId, userId: userId};
+    logger.debug("lockDocumentsTimerId set userId = %s: docId = %s", userId, docId);
+  }
+  function cleanLockDocumentTimer(docId, lockDocumentTimer) {
+    clearTimeout(lockDocumentTimer.timerId);
+    delete lockDocumentsTimerId[docId];
+  }
+
+  function sendParticipantsState(participants, data) {
+    _.each(participants, function(participant) {
+      sendData(participant, {
+        type: "connectState",
+        participantsTimestamp: data.participantsTimestamp,
+        participants: data.participants,
+        waitAuth: !!data.waitAuthUserId
+      });
+    });
+  }
+
+  function sendFileError(conn, errorId) {
+    logger.warn('error description: docId = %s errorId = %s', conn.docId, errorId);
+    conn.isCiriticalError = true;
+    sendData(conn, {type: 'error', description: errorId});
+  }
+
+  function* sendFileErrorAuth(conn, sessionId, errorId) {
+    conn.sessionId = sessionId;//restore old
+    //Kill previous connections
+    connections = _.reject(connections, function(el) {
+      return el.sessionId === sessionId;//Delete this connection
+    });
+    //closing could happen during async action
+    if (constants.CONN_CLOSED !== conn.readyState) {
+      // Кладем в массив, т.к. нам нужно отправлять данные для открытия/сохранения документа
+      connections.push(conn);
+      yield* updatePresence(conn.docId, conn.user.id, getConnectionInfo(conn));
+
+      sendFileError(conn, errorId);
+    }
+  }
+
+  // Пересчет только для чужих Lock при сохранении на клиенте, который добавлял/удалял строки или столбцы
+  function _recalcLockArray(userId, _locks, oRecalcIndexColumns, oRecalcIndexRows) {
+    if (null == _locks) {
+      return false;
+    }
+    var count = _locks.length;
+    var element = null, oRangeOrObjectId = null;
+    var i;
+    var sheetId = -1;
+    var isModify = false;
+    for (i = 0; i < count; ++i) {
+      // Для самого себя не пересчитываем
+      if (userId === _locks[i].user) {
+        continue;
+      }
+      element = _locks[i].block;
+      if (c_oAscLockTypeElem.Range !== element["type"] ||
+        c_oAscLockTypeElemSubType.InsertColumns === element["subType"] ||
+        c_oAscLockTypeElemSubType.InsertRows === element["subType"]) {
+        continue;
+      }
+      sheetId = element["sheetId"];
+
+      oRangeOrObjectId = element["rangeOrObjectId"];
+
+      if (oRecalcIndexColumns && oRecalcIndexColumns.hasOwnProperty(sheetId)) {
+        // Пересчет колонок
+        oRangeOrObjectId["c1"] = oRecalcIndexColumns[sheetId].getLockMe2(oRangeOrObjectId["c1"]);
+        oRangeOrObjectId["c2"] = oRecalcIndexColumns[sheetId].getLockMe2(oRangeOrObjectId["c2"]);
+        isModify = true;
+      }
+      if (oRecalcIndexRows && oRecalcIndexRows.hasOwnProperty(sheetId)) {
+        // Пересчет строк
+        oRangeOrObjectId["r1"] = oRecalcIndexRows[sheetId].getLockMe2(oRangeOrObjectId["r1"]);
+        oRangeOrObjectId["r2"] = oRecalcIndexRows[sheetId].getLockMe2(oRangeOrObjectId["r2"]);
+        isModify = true;
+      }
+    }
+    return isModify;
+  }
+
+  function _addRecalcIndex(oRecalcIndex) {
+    if (null == oRecalcIndex) {
+      return null;
+    }
+    var nIndex = 0;
+    var nRecalcType = c_oAscRecalcIndexTypes.RecalcIndexAdd;
+    var oRecalcIndexElement = null;
+    var oRecalcIndexResult = {};
+
+    for (var sheetId in oRecalcIndex) {
+      if (oRecalcIndex.hasOwnProperty(sheetId)) {
+        if (!oRecalcIndexResult.hasOwnProperty(sheetId)) {
+          oRecalcIndexResult[sheetId] = new CRecalcIndex();
+        }
+        for (; nIndex < oRecalcIndex[sheetId]._arrElements.length; ++nIndex) {
+          oRecalcIndexElement = oRecalcIndex[sheetId]._arrElements[nIndex];
+          if (true === oRecalcIndexElement.m_bIsSaveIndex) {
+            continue;
+          }
+          nRecalcType = (c_oAscRecalcIndexTypes.RecalcIndexAdd === oRecalcIndexElement._recalcType) ?
+            c_oAscRecalcIndexTypes.RecalcIndexRemove : c_oAscRecalcIndexTypes.RecalcIndexAdd;
+          // Дублируем для возврата результата (нам нужно пересчитать только по последнему индексу
+          oRecalcIndexResult[sheetId].add(nRecalcType, oRecalcIndexElement._position,
+            oRecalcIndexElement._count, /*bIsSaveIndex*/true);
+        }
+      }
+    }
+
+    return oRecalcIndexResult;
+  }
+
+  function compareExcelBlock(newBlock, oldBlock) {
+    // Это lock для удаления или добавления строк/столбцов
+    if (null !== newBlock.subType && null !== oldBlock.subType) {
+      return true;
+    }
+
+    // Не учитываем lock от ChangeProperties (только если это не lock листа)
+    if ((c_oAscLockTypeElemSubType.ChangeProperties === oldBlock.subType &&
+      c_oAscLockTypeElem.Sheet !== newBlock.type) ||
+      (c_oAscLockTypeElemSubType.ChangeProperties === newBlock.subType &&
+        c_oAscLockTypeElem.Sheet !== oldBlock.type)) {
+      return false;
+    }
+
+    var resultLock = false;
+    if (newBlock.type === c_oAscLockTypeElem.Range) {
+      if (oldBlock.type === c_oAscLockTypeElem.Range) {
+        // Не учитываем lock от Insert
+        if (c_oAscLockTypeElemSubType.InsertRows === oldBlock.subType || c_oAscLockTypeElemSubType.InsertColumns === oldBlock.subType) {
+          resultLock = false;
+        } else if (isInterSection(newBlock.rangeOrObjectId, oldBlock.rangeOrObjectId)) {
+          resultLock = true;
+        }
+      } else if (oldBlock.type === c_oAscLockTypeElem.Sheet) {
+        resultLock = true;
+      }
+    } else if (newBlock.type === c_oAscLockTypeElem.Sheet) {
+      resultLock = true;
+    } else if (newBlock.type === c_oAscLockTypeElem.Object) {
+      if (oldBlock.type === c_oAscLockTypeElem.Sheet) {
+        resultLock = true;
+      } else if (oldBlock.type === c_oAscLockTypeElem.Object && oldBlock.rangeOrObjectId === newBlock.rangeOrObjectId) {
+        resultLock = true;
+      }
+    }
+    return resultLock;
+  }
+
+  function isInterSection(range1, range2) {
+    if (range2.c1 > range1.c2 || range2.c2 < range1.c1 || range2.r1 > range1.r2 || range2.r2 < range1.r1) {
+      return false;
+    }
+    return true;
+  }
+
+  // Сравнение для презентаций
+  function comparePresentationBlock(newBlock, oldBlock) {
+    var resultLock = false;
+
+    switch (newBlock.type) {
+      case c_oAscLockTypeElemPresentation.Presentation:
+        if (c_oAscLockTypeElemPresentation.Presentation === oldBlock.type) {
+          resultLock = newBlock.val === oldBlock.val;
+        }
+        break;
+      case c_oAscLockTypeElemPresentation.Slide:
+        if (c_oAscLockTypeElemPresentation.Slide === oldBlock.type) {
+          resultLock = newBlock.val === oldBlock.val;
+        }
+        else if (c_oAscLockTypeElemPresentation.Object === oldBlock.type) {
+          resultLock = newBlock.val === oldBlock.slideId;
+        }
+        break;
+      case c_oAscLockTypeElemPresentation.Object:
+        if (c_oAscLockTypeElemPresentation.Slide === oldBlock.type) {
+          resultLock = newBlock.slideId === oldBlock.val;
+        }
+        else if (c_oAscLockTypeElemPresentation.Object === oldBlock.type) {
+          resultLock = newBlock.objId === oldBlock.objId;
+        }
+        break;
+    }
+    return resultLock;
+  }
+
+  function* authRestore(conn, sessionId) {
+    conn.sessionId = sessionId;//restore old
+    //Kill previous connections
+    connections = _.reject(connections, function(el) {
+      return el.sessionId === sessionId;//Delete this connection
+    });
+
+    yield* endAuth(conn, true);
+  }
+
+  function fillUsername(data) {
+    let user = data.user;
+    if (user.firstname && user.lastname) {
+      //as in web-apps/apps/common/main/lib/util/utils.js
+      let isRu = (data.lang && /^ru/.test(data.lang));
+      return isRu ? user.lastname + ' ' + user.firstname : user.firstname + ' ' + user.lastname;
+    } else {
+      return user.username;
+    }
+  }
+  function isEditMode(permissions, mode, def) {
+    if (permissions && mode) {
+      //as in web-apps/apps/documenteditor/main/app/controller/Main.js
+      return ((permissions.edit !== false || permissions.review === true) && mode !== 'view') ||
+        permissions.comment === true;
+    } else {
+      return def;
+    }
+  }
+  function fillDataFromJwt(decoded, data) {
+    let res = true;
+    var openCmd = data.openCmd;
+    if (decoded.document) {
+      var doc = decoded.document;
+      if(null != doc.key){
+        data.docid = doc.key;
+        if(openCmd){
+          openCmd.id = doc.key;
+        }
+      }
+      if(doc.permissions) {
+        res = deepEqual(data.permissions, doc.permissions, {strict: true});
+        if(!data.permissions){
+          data.permissions = {};
+        }
+        //not '=' because if it jwt from previous version, we must use values from data
+        Object.assign(data.permissions, doc.permissions);
+      }
+      if(openCmd){
+        if(null != doc.fileType) {
+          openCmd.format = doc.fileType;
+        }
+        if(null != doc.title) {
+          openCmd.title = doc.title;
+        }
+        if(null != doc.url) {
+          openCmd.url = doc.url;
+        }
+      }
+      if (null != doc.ds_encrypted) {
+        data.encrypted = doc.ds_encrypted;
+      }
+    }
+    if (decoded.editorConfig) {
+      var edit = decoded.editorConfig;
+      if (null != edit.callbackUrl) {
+        data.documentCallbackUrl = edit.callbackUrl;
+      }
+      if (null != edit.lang) {
+        data.lang = edit.lang;
+      }
+      if (null != edit.mode) {
+        data.mode = edit.mode;
+      }
+      if (null != edit.ds_view) {
+        data.view = edit.ds_view;
+      }
+      if (null != edit.ds_isCloseCoAuthoring) {
+        data.isCloseCoAuthoring = edit.ds_isCloseCoAuthoring;
+      }
+      if (edit.user) {
+        var dataUser = data.user;
+        var user = edit.user;
+        if (null != user.id) {
+          dataUser.id = user.id;
+          if (openCmd) {
+            openCmd.userid = user.id;
+          }
+        }
+        if (null != user.firstname) {
+          dataUser.firstname = user.firstname;
+        }
+        if (null != user.lastname) {
+          dataUser.lastname = user.lastname;
+        }
+        if (null != user.name) {
+          dataUser.username = user.name;
+        }
+      }
+    }
+
+    //issuer for secret
+    if (decoded.iss) {
+      data.iss = decoded.iss;
+    }
+    return res;
+  }
+  function fillVersionHistoryFromJwt(decoded, cmd) {
+    if (decoded.changesUrl && decoded.previous && (cmd.getServerVersion() === commonDefines.buildVersion)) {
+      if (decoded.previous.url) {
+        cmd.setUrl(decoded.previous.url);
+      }
+      if (decoded.previous.key) {
+        cmd.setDocId(decoded.previous.key);
+      }
+    } else {
+      if (decoded.url) {
+        cmd.setUrl(decoded.url);
+      }
+      if (decoded.key) {
+        cmd.setDocId(decoded.key);
+      }
+    }
+  }
+  function fillJwtByConnection(conn) {
+    var docId = conn.docId;
+    var payload = {document: {}, editorConfig: {user: {}}};
+    var doc = payload.document;
+    doc.key = conn.docId;
+    doc.permissions = conn.permissions;
+    doc.ds_encrypted = conn.encrypted;
+    var edit = payload.editorConfig;
+    //todo
+    //edit.callbackUrl = callbackUrl;
+    //edit.lang = conn.lang;
+    //edit.mode = conn.mode;
+    var user = edit.user;
+    user.id = conn.user.idOriginal;
+    user.name = conn.user.username;
+    //no standart
+    edit.ds_view = conn.user.view;
+    edit.ds_isCloseCoAuthoring = conn.isCloseCoAuthoring;
+
+    var options = {algorithm: cfgTokenSessionAlgorithm, expiresIn: cfgTokenSessionExpires / 1000};
+    var secret = utils.getSecretByElem(cfgSecretSession);
+    return jwt.sign(payload, secret, options);
+  }
+
+  function* auth(conn, data) {
+    //TODO: Do authorization etc. check md5 or query db
+    if (data.token && data.user) {
+      let docId = data.docid;
+      //check jwt
+      if (cfgTokenEnableBrowser) {
+        let secretType = !!data.jwtSession ? commonDefines.c_oAscSecretType.Session :
+          commonDefines.c_oAscSecretType.Browser;
+        const checkJwtRes = checkJwt(docId, data.jwtSession || data.jwtOpen, secretType);
+        if (checkJwtRes.decoded) {
+          if (!fillDataFromJwt(checkJwtRes.decoded, data)) {
+            logger.warn("fillDataFromJwt return false: docId = %s", docId);
+            conn.close(constants.ACCESS_DENIED_CODE, constants.ACCESS_DENIED_REASON);
+            return;
+          }
+        } else {
+          conn.close(checkJwtRes.code, checkJwtRes.description);
+          return;
+        }
+      }
+
+      docId = data.docid;
+      const user = data.user;
+
+      //get user index
+      const bIsRestore = null != data.sessionId;
+      const cmd = data.openCmd ? new commonDefines.InputCommand(data.openCmd) : null;
+      let upsertRes = null;
+      let curIndexUser;
+      if (bIsRestore) {
+        // Если восстанавливаем, индекс тоже восстанавливаем
+        curIndexUser = user.indexUser;
+      } else {
+        upsertRes = yield canvasService.commandOpenStartPromise(docId, cmd, true, data.documentCallbackUrl, utils.getBaseUrlByConnection(conn));
+		  curIndexUser = upsertRes.affectedRows == 1 ? 1 : upsertRes.insertId;
+      }
+      if (constants.CONN_CLOSED === conn.readyState) {
+        //closing could happen during async action
+        return;
+      }
+
+      const curUserId = user.id + curIndexUser;
+      conn.docId = data.docid;
+      conn.permissions = data.permissions;
+      conn.user = {
+        id: curUserId,
+        idOriginal: user.id,
+        username: fillUsername(data),
+        indexUser: curIndexUser,
+        view: !isEditMode(data.permissions, data.mode, !data.view)
+      };
+      conn.isCloseCoAuthoring = data.isCloseCoAuthoring;
+      conn.editorType = data['editorType'];
+      if (data.sessionTimeConnect) {
+        conn.sessionTimeConnect = data.sessionTimeConnect;
+      }
+      if (data.sessionTimeIdle >= 0) {
+        conn.sessionTimeLastAction = new Date().getTime() - data.sessionTimeIdle;
+      }
+      conn.encrypted = data.encrypted;
+
+      const c_LR = constants.LICENSE_RESULT;
+      conn.licenseType = c_LR.Success;
+      if (!conn.user.view) {
+        let licenceType = conn.licenseType = yield* _checkLicenseAuth(conn.user.idOriginal);
+        if (c_LR.Success !== licenceType && c_LR.SuccessLimit !== licenceType) {
+          conn.user.view = true;
+        } else {
+          yield* updateEditUsers(conn.user.idOriginal);
+        }
+      }
+
+      // Ситуация, когда пользователь уже отключен от совместного редактирования
+      if (bIsRestore && data.isCloseCoAuthoring) {
+        conn.sessionId = data.sessionId;//restore old
+        // Удаляем предыдущие соединения
+        connections = _.reject(connections, function(el) {
+          return el.sessionId === data.sessionId;//Delete this connection
+        });
+        //closing could happen during async action
+        if (constants.CONN_CLOSED !== conn.readyState) {
+          // Кладем в массив, т.к. нам нужно отправлять данные для открытия/сохранения документа
+          connections.push(conn);
+          yield* updatePresence(docId, conn.user.id, getConnectionInfo(conn));
+          // Посылаем формальную авторизацию, чтобы подтвердить соединение
+          yield* sendAuthInfo(conn, bIsRestore, undefined);
+          if (cmd) {
+            yield canvasService.openDocument(conn, cmd, upsertRes, bIsRestore);
+          }
+        }
+        return;
+      }
+
+      //Set the unique ID
+      if (bIsRestore) {
+        logger.info("restored old session: docId = %s id = %s", docId, data.sessionId);
+
+        if (!conn.user.view) {
+          // Останавливаем сборку (вдруг она началась)
+          // Когда переподсоединение, нам нужна проверка на сборку файла
+          try {
+            var result = yield sqlBase.checkStatusFilePromise(docId);
+
+            var status = result && result.length > 0 ? result[0]['status'] : null;
+            if (taskResult.FileStatus.Ok === status) {
+              // Все хорошо, статус обновлять не нужно
+            } else if (taskResult.FileStatus.SaveVersion === status) {
+              // Обновим статус файла (идет сборка, нужно ее остановить)
+              var updateMask = new taskResult.TaskResultData();
+              updateMask.key = docId;
+              updateMask.status = status;
+              updateMask.statusInfo = result[0]['status_info'];
+              var updateTask = new taskResult.TaskResultData();
+              updateTask.status = taskResult.FileStatus.Ok;
+              updateTask.statusInfo = constants.NO_ERROR;
+              var updateIfRes = yield taskResult.updateIf(updateTask, updateMask);
+              if (!(updateIfRes.affectedRows > 0)) {
+                // error version
+                yield* sendFileErrorAuth(conn, data.sessionId, 'Update Version error');
+                return;
+              }
+            } else if (taskResult.FileStatus.UpdateVersion === status) {
+              // error version
+              yield* sendFileErrorAuth(conn, data.sessionId, 'Update Version error');
+              return;
+            } else {
+              // Other error
+              yield* sendFileErrorAuth(conn, data.sessionId, 'Other error');
+              return;
+            }
+            var puckerIndex = yield* getChangesIndex(docId);
+            var bIsSuccessRestore = true;
+            if (puckerIndex > 0) {
+              let objChangesDocument = yield* getDocumentChanges(docId, puckerIndex - 1, puckerIndex);
+              var change = objChangesDocument.arrChanges[objChangesDocument.getLength() - 1];
+              if (change) {
+                if (change['change']) {
+                  if (change['user'] !== curUserId) {
+                    bIsSuccessRestore = 0 === (((data['lastOtherSaveTime'] - change['time']) / 1000) >> 0);
+                  }
+                }
+              } else {
+                bIsSuccessRestore = false;
+              }
+            }
+
+            if (bIsSuccessRestore) {
+              // Проверяем lock-и
+              var arrayBlocks = data['block'];
+              var getLockRes = yield* getLock(conn, data, true);
+              if (arrayBlocks && (0 === arrayBlocks.length || getLockRes)) {
+                yield* authRestore(conn, data.sessionId);
+              } else {
+                yield* sendFileErrorAuth(conn, data.sessionId, 'Restore error. Locks not checked.');
+              }
+            } else {
+              yield* sendFileErrorAuth(conn, data.sessionId, 'Restore error. Document modified.');
+            }
+          } catch (err) {
+            logger.error("DataBase error: docId = %s %s", docId, err.stack);
+            yield* sendFileErrorAuth(conn, data.sessionId, 'DataBase error');
+          }
+        } else {
+          yield* authRestore(conn, data.sessionId);
+        }
+      } else {
+        conn.sessionId = conn.id;
+        const endAuthRes = yield* endAuth(conn, false, data.documentCallbackUrl);
+        if (endAuthRes && cmd) {
+          yield canvasService.openDocument(conn, cmd, upsertRes, bIsRestore);
+        }
+      }
+    }
+  }
+
+  function* endAuth(conn, bIsRestore, documentCallbackUrl) {
+    let res = true;
+    const docId = conn.docId;
+    const tmpUser = conn.user;
+    let hasForgotten;
+    if (constants.CONN_CLOSED === conn.readyState) {
+      //closing could happen during async action
+      return false;
+    }
+    connections.push(conn);
+    let firstParticipantNoView, countNoView = 0;
+    let participantsMap = yield* getParticipantMap(docId, tmpUser.id, getConnectionInfo(conn));
+    const participantsTimestamp = Date.now();
+    for (let i = 0; i < participantsMap.length; ++i) {
+      const elem = participantsMap[i];
+      if (!elem.view) {
+        ++countNoView;
+        if (!firstParticipantNoView && elem.id !== tmpUser.id) {
+          firstParticipantNoView = elem;
+        }
+      }
+    }
+
+    // Отправляем на внешний callback только для тех, кто редактирует
+    let bindEventsRes = commonDefines.c_oAscServerCommandErrors.NoError;
+    if (!tmpUser.view) {
+      const userAction = new commonDefines.OutputAction(commonDefines.c_oAscUserAction.In, tmpUser.idOriginal);
+      // Если пришла информация о ссылке для посылания информации, то добавляем
+      if (documentCallbackUrl) {
+        bindEventsRes = yield* bindEvents(docId, documentCallbackUrl, conn.baseUrl, userAction);
+      } else {
+        let callback = yield* sendStatusDocument(docId, c_oAscChangeBase.No, userAction);
+        if (!callback && !bIsRestore) {
+          //check forgotten file
+          let forgotten = yield storage.listObjects(cfgForgottenFiles + '/' + docId);
+          hasForgotten = forgotten.length > 0;
+          logger.debug('endAuth hasForgotten %s: docId = %s', hasForgotten, docId);
+        }
+      }
+    }
+
+    if (commonDefines.c_oAscServerCommandErrors.NoError === bindEventsRes) {
+      let lockDocument = null;
+      if (!bIsRestore && 2 === countNoView && !tmpUser.view) {
+        // Ставим lock на документ
+        const isLock = yield utils.promiseRedis(redisClient, redisClient.setnx,
+                                              redisKeyLockDoc + docId, JSON.stringify(firstParticipantNoView));
+        if (isLock) {
+          lockDocument = firstParticipantNoView;
+          yield* setLockDocumentTimer(docId, lockDocument.id);
+        }
+      }
+      if (!lockDocument) {
+        const getRes = yield utils.promiseRedis(redisClient, redisClient.get, redisKeyLockDoc + docId);
+        if (getRes) {
+          const getResParsed = JSON.parse(getRes);
+          //prevent self locking
+          if (tmpUser.id !== getResParsed.id) {
+            lockDocument = getResParsed;
+          }
+        }
+      }
+      let waitAuthUserId;
+      if (lockDocument && !tmpUser.view) {
+        waitAuthUserId = lockDocument.id;
+        // Для view не ждем снятия lock-а
+        const sendObject = {
+          type: "waitAuth",
+          lockDocument: lockDocument
+        };
+        sendData(conn, sendObject);//Or 0 if fails
+      } else {
+        if (!bIsRestore) {
+          yield* sendAuthChanges(conn.docId, [conn]);
+        }
+        yield* sendAuthInfo(conn, bIsRestore, participantsMap, hasForgotten);
+      }
+      yield* publish({type: commonDefines.c_oPublishType.participantsState, docId: docId, userId: tmpUser.id, participantsTimestamp: participantsTimestamp, participants: participantsMap, waitAuthUserId: waitAuthUserId}, docId, tmpUser.id);
+    } else {
+      sendFileError(conn, 'ip filter');
+      res = false;
+    }
+    return res;
+  }
+
+  function* sendAuthChanges(docId, connections) {
+    let index = 0;
+    let changes;
+    do {
+      let objChangesDocument = yield getDocumentChanges(docId, index, index + cfgMaxRequestChanges);
+      changes = objChangesDocument.arrChanges;
+      const sendObject = {
+        type: 'authChanges',
+        changes: changes
+      };
+      for (let i = 0; i < connections.length; ++i) {
+        sendData(connections[i], sendObject);//Or 0 if fails
+      }
+      index += cfgMaxRequestChanges;
+    } while (changes && cfgMaxRequestChanges === changes.length);
+  }
+  function* sendAuthInfo(conn, bIsRestore, participantsMap, opt_hasForgotten) {
+    const docId = conn.docId;
+    let docLock;
+    if(EditorTypes.document == conn.editorType){
+      docLock = {};
+      let elem;
+      const allLocks = yield* getAllLocks(docId);
+      for(let i = 0 ; i < allLocks.length; ++i) {
+        elem = allLocks[i];
+        docLock[elem.block] = elem;
+      }
+    } else {
+      docLock = yield* getAllLocks(docId);
+    }
+    const allMessages = yield utils.promiseRedis(redisClient, redisClient.lrange, redisKeyMessage + docId, 0, -1);
+    let allMessagesParsed = undefined;
+    if(allMessages && allMessages.length > 0) {
+      allMessagesParsed = allMessages.map(function (val) {
+        return JSON.parse(val);
+      });
+    }
+    const sendObject = {
+      type: 'auth',
+      result: 1,
+      sessionId: conn.sessionId,
+      sessionTimeConnect: conn.sessionTimeConnect,
+      participants: participantsMap,
+      messages: allMessagesParsed,
+      locks: docLock,
+      indexUser: conn.user.indexUser,
+      hasForgotten: opt_hasForgotten,
+      jwt: (!bIsRestore && cfgTokenEnableBrowser) ? fillJwtByConnection(conn) : undefined,
+      g_cAscSpellCheckUrl: cfgEditor["spellcheckerUrl"],
+      buildVersion: commonDefines.buildVersion,
+      buildNumber: commonDefines.buildNumber,
+      licenseType: conn.licenseType,
+      settings: cfgEditor
+    };
+    sendData(conn, sendObject);//Or 0 if fails
+  }
+
+  function* onMessage(conn, data) {
+    var docId = conn.docId;
+    var userId = conn.user.id;
+    var msg = {docid: docId, message: data.message, time: Date.now(), user: userId, username: conn.user.username};
+    var msgStr = JSON.stringify(msg);
+    var multi = redisClient.multi([
+      ['rpush', redisKeyMessage + docId, msgStr],
+      ['expire', redisKeyMessage + docId, cfgExpMessage]
+    ]);
+    yield utils.promiseRedis(multi, multi.exec);
+    // insert
+    logger.info("insert message: docId = %s %s", docId, msgStr);
+
+    var messages = [msg];
+    sendDataMessage(conn, messages);
+    yield* publish({type: commonDefines.c_oPublishType.message, docId: docId, userId: userId, messages: messages}, docId, userId);
+  }
+
+  function* onCursor(conn, data) {
+    var docId = conn.docId;
+    var userId = conn.user.id;
+    var msg = {cursor: data.cursor, time: Date.now(), user: userId, useridoriginal: conn.user.idOriginal};
+
+    logger.info("send cursor: docId = %s %s", docId, msg);
+
+    var messages = [msg];
+    yield* publish({type: commonDefines.c_oPublishType.cursor, docId: docId, userId: userId, messages: messages}, docId, userId);
+  }
+
+  function* getLock(conn, data, bIsRestore) {
+    logger.info("getLock docid: %s", conn.docId);
+    var fLock = null;
+    switch (conn.editorType) {
+      case EditorTypes.document:
+        // Word
+        fLock = getLockWord;
+        break;
+      case EditorTypes.spreadsheet:
+        // Excel
+        fLock = getLockExcel;
+        break;
+      case EditorTypes.presentation:
+        // PP
+        fLock = getLockPresentation;
+        break;
+    }
+    return fLock ? yield* fLock(conn, data, bIsRestore) : false;
+  }
+
+  function* getLockWord(conn, data, bIsRestore) {
+    var docId = conn.docId, userId = conn.user.id, arrayBlocks = data.block;
+    var i;
+    var checkRes = yield* _checkLock(docId, arrayBlocks);
+    var documentLocks = checkRes.documentLocks;
+    if (checkRes.res) {
+      //Ok. take lock
+      var toCache = [];
+      for (i = 0; i < arrayBlocks.length; ++i) {
+        var block = arrayBlocks[i];
+        var elem = {time: Date.now(), user: userId, block: block, sessionId: conn.sessionId};
+        documentLocks[block] = elem;
+        toCache.push(JSON.stringify(elem));
+      }
+      yield* addLocks(docId, toCache);
+    } else if (bIsRestore) {
+      return false;
+    }
+    //тому кто зделал запрос возвращаем максимально быстро
+    sendData(conn, {type: "getLock", locks: documentLocks});
+    yield* publish({type: commonDefines.c_oPublishType.getLock, docId: docId, userId: userId, documentLocks: documentLocks}, docId, userId);
+    return true;
+  }
+
+  // Для Excel block теперь это объект { sheetId, type, rangeOrObjectId, guid }
+  function* getLockExcel(conn, data, bIsRestore) {
+    var docId = conn.docId, userId = conn.user.id, arrayBlocks = data.block;
+    var i;
+    var checkRes = yield* _checkLockExcel(docId, arrayBlocks, userId);
+    var documentLocks = checkRes.documentLocks;
+    if (checkRes.res) {
+      //Ok. take lock
+      var toCache = [];
+      for (i = 0; i < arrayBlocks.length; ++i) {
+        var block = arrayBlocks[i];
+        var elem = {time: Date.now(), user: userId, block: block, sessionId: conn.sessionId};
+        documentLocks.push(elem);
+        toCache.push(JSON.stringify(elem));
+      }
+      yield* addLocks(docId, toCache);
+    } else if (bIsRestore) {
+      return false;
+    }
+    //тому кто зделал запрос возвращаем максимально быстро
+    sendData(conn, {type: "getLock", locks: documentLocks});
+    yield* publish({type: commonDefines.c_oPublishType.getLock, docId: docId, userId: userId, documentLocks: documentLocks}, docId, userId);
+    return true;
+  }
+
+  // Для презентаций это объект { type, val } или { type, slideId, objId }
+  function* getLockPresentation(conn, data, bIsRestore) {
+    var docId = conn.docId, userId = conn.user.id, arrayBlocks = data.block;
+    var i;
+    var checkRes = yield* _checkLockPresentation(docId, arrayBlocks, userId);
+    var documentLocks = checkRes.documentLocks;
+    if (checkRes.res) {
+      //Ok. take lock
+      var toCache = [];
+      for (i = 0; i < arrayBlocks.length; ++i) {
+        var block = arrayBlocks[i];
+        var elem = {time: Date.now(), user: userId, block: block, sessionId: conn.sessionId};
+        documentLocks.push(elem);
+        toCache.push(JSON.stringify(elem));
+      }
+      yield* addLocks(docId, toCache);
+    } else if (bIsRestore) {
+      return false;
+    }
+    //тому кто зделал запрос возвращаем максимально быстро
+    sendData(conn, {type: "getLock", locks: documentLocks});
+    yield* publish({type: commonDefines.c_oPublishType.getLock, docId: docId, userId: userId, documentLocks: documentLocks}, docId, userId);
+    return true;
+  }
+
+  function sendGetLock(participants, documentLocks) {
+    _.each(participants, function(participant) {
+      sendData(participant, {type: "getLock", locks: documentLocks});
+    });
+  }
+
+  function* setChangesIndex(docId, index) {
+    yield utils.promiseRedis(redisClient, redisClient.setex, redisKeyChangeIndex + docId, cfgExpChangeIndex, index);
+  }
+
+  // Для Excel необходимо делать пересчет lock-ов при добавлении/удалении строк/столбцов
+  function* saveChanges(conn, data) {
+    const docId = conn.docId, userId = conn.user.id;
+    logger.info("Start saveChanges docid: %s", docId);
+
+    let puckerIndex = yield* getChangesIndex(docId);
+
+    let deleteIndex = -1;
+    if (data.startSaveChanges && null != data.deleteIndex) {
+      deleteIndex = data.deleteIndex;
+      if (-1 !== deleteIndex) {
+        const deleteCount = puckerIndex - deleteIndex;
+        if (0 < deleteCount) {
+          puckerIndex -= deleteCount;
+          yield sqlBase.deleteChangesPromise(docId, deleteIndex);
+        } else if (0 > deleteCount) {
+          logger.error("Error saveChanges docid: %s ; deleteIndex: %s ; startIndex: %s ; deleteCount: %s", docId, deleteIndex, puckerIndex, deleteCount);
+        }
+      }
+    }
+
+    // Стартовый индекс изменения при добавлении
+    const startIndex = puckerIndex;
+
+    const newChanges = JSON.parse(data.changes);
+    let newChangesLastTime = null;
+    let arrNewDocumentChanges = [];
+    logger.info("saveChanges docid: %s ; deleteIndex: %s ; startIndex: %s ; length: %s", docId, deleteIndex, startIndex, newChanges.length);
+    if (0 < newChanges.length) {
+      let oElement = null;
+
+      for (let i = 0; i < newChanges.length; ++i) {
+        oElement = newChanges[i];
+        newChangesLastTime = Date.now();
+        arrNewDocumentChanges.push({docid: docId, change: JSON.stringify(oElement), time: newChangesLastTime,
+          user: userId, useridoriginal: conn.user.idOriginal});
+      }
+
+      puckerIndex += arrNewDocumentChanges.length;
+      yield sqlBase.insertChangesPromise(arrNewDocumentChanges, docId, startIndex, conn.user);
+    }
+    yield* setChangesIndex(docId, puckerIndex);
+    const changesIndex = (-1 === deleteIndex && data.startSaveChanges) ? startIndex : -1;
+    if (data.endSaveChanges) {
+      // Для Excel нужно пересчитать индексы для lock-ов
+      if (data.isExcel && false !== data.isCoAuthoring && data.excelAdditionalInfo) {
+        const tmpAdditionalInfo = JSON.parse(data.excelAdditionalInfo);
+        // Это мы получили recalcIndexColumns и recalcIndexRows
+        const oRecalcIndexColumns = _addRecalcIndex(tmpAdditionalInfo["indexCols"]);
+        const oRecalcIndexRows = _addRecalcIndex(tmpAdditionalInfo["indexRows"]);
+        // Теперь нужно пересчитать индексы для lock-элементов
+        if (null !== oRecalcIndexColumns || null !== oRecalcIndexRows) {
+          const docLock = yield* getAllLocks(docId);
+          if (_recalcLockArray(userId, docLock, oRecalcIndexColumns, oRecalcIndexRows)) {
+            let toCache = [];
+            for (let i = 0; i < docLock.length; ++i) {
+              toCache.push(JSON.stringify(docLock[i]));
+            }
+            yield* addLocks(docId, toCache, true);
+          }
+        }
+      }
+
+      let userLocks = [];
+      if (data.releaseLocks) {
+		  //Release locks
+		  userLocks = yield* getUserLocks(docId, conn.sessionId);
+      }
+      // Для данного пользователя снимаем Lock с документа, если пришел флаг unlock
+      const checkEndAuthLockRes = yield* checkEndAuthLock(data.unlock, false, docId, userId);
+      if (!checkEndAuthLockRes) {
+        const arrLocks = _.map(userLocks, function(e) {
+          return {
+            block: e.block,
+            user: e.user,
+            time: Date.now(),
+            changes: null
+          };
+        });
+        let changesToSend = arrNewDocumentChanges;
+        if(changesToSend.length > cfgPubSubMaxChanges) {
+          changesToSend = null;
+        }
+        yield* publish({type: commonDefines.c_oPublishType.changes, docId: docId, userId: userId,
+          changes: changesToSend, startIndex: startIndex, changesIndex: puckerIndex,
+          locks: arrLocks, excelAdditionalInfo: data.excelAdditionalInfo}, docId, userId);
+      }
+      // Автоматически снимаем lock сами и посылаем индекс для сохранения
+      yield* unSaveLock(conn, changesIndex, newChangesLastTime);
+      //last save
+      if (newChangesLastTime) {
+        let commands = [
+          ['del', redisKeyForceSave + docId],
+          ['hmset', redisKeyLastSave + docId, 'time', newChangesLastTime, 'index', puckerIndex,
+            'baseUrl', utils.getBaseUrlByConnection(conn)],
+          ['expire', redisKeyLastSave + docId, cfgExpLastSave]
+        ];
+        if (cfgForceSaveEnable) {
+          let ttl = Math.ceil((cfgForceSaveInterval + cfgForceSaveStep) / 1000);
+          let multi = redisClient.multi([
+                                          ['setnx', redisKeyForceSaveTimerLock + docId, 1],
+                                          ['expire', redisKeyForceSaveTimerLock + docId, ttl]
+                                        ]);
+          let multiRes = yield utils.promiseRedis(multi, multi.exec);
+          if (multiRes[0]) {
+            let expireAt = newChangesLastTime + cfgForceSaveInterval;
+            commands.push(['zadd', redisKeyForceSaveTimer, expireAt, docId]);
+          }
+        }
+        let multi = redisClient.multi(commands);
+        yield utils.promiseRedis(multi, multi.exec);
+      }
+    } else {
+      let changesToSend = arrNewDocumentChanges;
+      if(changesToSend.length > cfgPubSubMaxChanges) {
+        changesToSend = null;
+      }
+      let isPublished = yield* publish({type: commonDefines.c_oPublishType.changes, docId: docId, userId: userId,
+        changes: changesToSend, startIndex: startIndex, changesIndex: puckerIndex,
+        locks: [], excelAdditionalInfo: undefined}, docId, userId);
+      sendData(conn, {type: 'savePartChanges', changesIndex: changesIndex});
+      if (!isPublished) {
+        //stub for lockDocumentsTimerId
+        yield* publish({type: commonDefines.c_oPublishType.changesNotify, docId: docId});
+      }
+    }
+  }
+
+  // Можем ли мы сохранять ?
+  function* isSaveLock(conn) {
+    let isSaveLock = true;
+    const exist = yield utils.promiseRedis(redisClient, redisClient.setnx, redisKeySaveLock + conn.docId, conn.user.id);
+    if (exist) {
+      isSaveLock = false;
+      const saveLock = yield utils.promiseRedis(redisClient, redisClient.expire, redisKeySaveLock + conn.docId, cfgExpSaveLock);
+    }
+
+    // Отправляем только тому, кто спрашивал (всем отправлять нельзя)
+    sendData(conn, {type: "saveLock", saveLock: isSaveLock});
+  }
+
+  // Снимаем лок с сохранения
+  function* unSaveLock(conn, index, time) {
+    const saveLock = yield utils.promiseRedis(redisClient, redisClient.get, redisKeySaveLock + conn.docId);
+    // ToDo проверка null === saveLock это заглушка на подключение второго пользователя в документ (не делается saveLock в этот момент, но идет сохранение и снять его нужно)
+    if (null === saveLock || conn.user.id == saveLock) {
+      yield utils.promiseRedis(redisClient, redisClient.del, redisKeySaveLock + conn.docId);
+      sendData(conn, {type: 'unSaveLock', index: index, time: time});
+    }
+  }
+
+  // Возвращаем все сообщения для документа
+  function* getMessages(conn) {
+    const allMessages = yield utils.promiseRedis(redisClient, redisClient.lrange, redisKeyMessage + conn.docId, 0, -1);
+    let allMessagesParsed = undefined;
+    if(allMessages && allMessages.length > 0) {
+      allMessagesParsed = allMessages.map(function (val) {
+        return JSON.parse(val);
+      });
+    }
+    sendData(conn, {type: "message", messages: allMessagesParsed});
+  }
+
+  function* _checkLock(docId, arrayBlocks) {
+    // Data is array now
+    var isLock = false;
+    var allLocks = yield* getAllLocks(docId);
+    var documentLocks = {};
+    for(var i = 0 ; i < allLocks.length; ++i) {
+      var elem = allLocks[i];
+      documentLocks[elem.block] =elem;
+    }
+    if (arrayBlocks.length > 0) {
+      for (var i = 0; i < arrayBlocks.length; ++i) {
+        var block = arrayBlocks[i];
+        logger.info("getLock id: docId = %s %s", docId, block);
+        if (documentLocks.hasOwnProperty(block) && documentLocks[block] !== null) {
+          isLock = true;
+          break;
+        }
+      }
+    } else {
+      isLock = true;
+    }
+    return {res: !isLock, documentLocks: documentLocks};
+  }
+
+  function* _checkLockExcel(docId, arrayBlocks, userId) {
+    // Data is array now
+    var documentLock;
+    var isLock = false;
+    var isExistInArray = false;
+    var i, blockRange;
+    var documentLocks = yield* getAllLocks(docId);
+    var lengthArray = (arrayBlocks) ? arrayBlocks.length : 0;
+    for (i = 0; i < lengthArray && false === isLock; ++i) {
+      blockRange = arrayBlocks[i];
+      for (var keyLockInArray in documentLocks) {
+        if (true === isLock) {
+          break;
+        }
+        if (!documentLocks.hasOwnProperty(keyLockInArray)) {
+          continue;
+        }
+        documentLock = documentLocks[keyLockInArray];
+        // Проверка вхождения объекта в массив (текущий пользователь еще раз прислал lock)
+        if (documentLock.user === userId &&
+          blockRange.sheetId === documentLock.block.sheetId &&
+          blockRange.type === c_oAscLockTypeElem.Object &&
+          documentLock.block.type === c_oAscLockTypeElem.Object &&
+          documentLock.block.rangeOrObjectId === blockRange.rangeOrObjectId) {
+          isExistInArray = true;
+          break;
+        }
+
+        if (c_oAscLockTypeElem.Sheet === blockRange.type &&
+          c_oAscLockTypeElem.Sheet === documentLock.block.type) {
+          // Если текущий пользователь прислал lock текущего листа, то не заносим в массив, а если нового, то заносим
+          if (documentLock.user === userId) {
+            if (blockRange.sheetId === documentLock.block.sheetId) {
+              // уже есть в массиве
+              isExistInArray = true;
+              break;
+            } else {
+              // новый лист
+              continue;
+            }
+          } else {
+            // Если кто-то залочил sheet, то больше никто не может лочить sheet-ы (иначе можно удалить все листы)
+            isLock = true;
+            break;
+          }
+        }
+
+        if (documentLock.user === userId || !(documentLock.block) ||
+          blockRange.sheetId !== documentLock.block.sheetId) {
+          continue;
+        }
+        isLock = compareExcelBlock(blockRange, documentLock.block);
+      }
+    }
+    if (0 === lengthArray) {
+      isLock = true;
+    }
+    return {res: !isLock && !isExistInArray, documentLocks: documentLocks};
+  }
+
+  function* _checkLockPresentation(docId, arrayBlocks, userId) {
+    // Data is array now
+    var isLock = false;
+    var i, documentLock, blockRange;
+    var documentLocks = yield* getAllLocks(docId);
+    var lengthArray = (arrayBlocks) ? arrayBlocks.length : 0;
+    for (i = 0; i < lengthArray && false === isLock; ++i) {
+      blockRange = arrayBlocks[i];
+      for (var keyLockInArray in documentLocks) {
+        if (true === isLock) {
+          break;
+        }
+        if (!documentLocks.hasOwnProperty(keyLockInArray)) {
+          continue;
+        }
+        documentLock = documentLocks[keyLockInArray];
+
+        if (documentLock.user === userId || !(documentLock.block)) {
+          continue;
+        }
+        isLock = comparePresentationBlock(blockRange, documentLock.block);
+      }
+    }
+    if (0 === lengthArray) {
+      isLock = true;
+    }
+    return {res: !isLock, documentLocks: documentLocks};
+  }
+
+	function _checkLicense(conn) {
+		return co(function* () {
+			try {
+				const c_LR = constants.LICENSE_RESULT;
+				let licenseType = licenseInfo.type;
+				if (constants.PACKAGE_TYPE_OS === licenseInfo.packageType && c_LR.Error === licenseType) {
+					licenseType = c_LR.Success;
+				}
+				let rights = constants.RIGHTS.Edit;
+				if (config.get('server.edit_singleton')) {
+					// ToDo docId from url ?
+					const docIdParsed = urlParse.exec(conn.url);
+					if (docIdParsed && 1 < docIdParsed.length) {
+						const participantsMap = yield* getParticipantMap(docIdParsed[1]);
+						for (let i = 0; i < participantsMap.length; ++i) {
+							const elem = participantsMap[i];
+							if (!elem.view) {
+								rights = constants.RIGHTS.View;
+								break;
+							}
+						}
+					}
+				}
+
+				sendData(conn, {
+					type: 'license', license: {
+						type: licenseType,
+						light: licenseInfo.light,
+						mode: licenseInfo.mode,
+						rights: rights,
+						buildVersion: commonDefines.buildVersion,
+						buildNumber: commonDefines.buildNumber,
+						branding: licenseInfo.branding
+					}
+				});
+			} catch (err) {
+				logger.error('_checkLicense error:\r\n%s', err.stack);
+			}
+		});
+	}
+
+	function* _checkLicenseAuth(userId) {
+		const c_LR = constants.LICENSE_RESULT;
+		let licenseType = licenseInfo.type;
+		if (licenseInfo.usersCount) {
+			if (c_LR.Success === licenseType) {
+				const now = new Date();
+				const nowUTC = Date.UTC(now.getUTCFullYear(), now.getUTCMonth(), now.getUTCDate(), now.getUTCHours(),
+					now.getUTCMinutes(), now.getUTCSeconds()) / 1000;
+				const multi = redisClient.multi([
+					['zrangebyscore', redisKeyPresenceUniqueUsers, nowUTC, '+inf'],
+					['zremrangebyscore', redisKeyPresenceUniqueUsers, '-inf', nowUTC]
+				]);
+				const execRes = yield utils.promiseRedis(multi, multi.exec);
+				if (licenseInfo.usersCount > execRes[0].length) {
+					licenseType = c_LR.Success;
+				} else {
+					licenseType = -1 === execRes[0].indexOf(userId) ? c_LR.UsersCount : c_LR.Success;
+				}
+			}
+		} else {
+			// Warning. Cluster version or if workers > 1 will work with increasing numbers.
+			let connectionsCount = 0;
+			if (constants.PACKAGE_TYPE_OS === licenseInfo.packageType && c_LR.Error === licenseType) {
+				connectionsCount = constants.LICENSE_CONNECTIONS;
+				licenseType = c_LR.SuccessLimit;
+			} else if (c_LR.Success === licenseType) {
+				connectionsCount = licenseInfo.connections;
+			}
+			if (connectionsCount) {
+				const editConnectionsCount = (_.filter(connections, function (el) {
+					return true !== el.isCloseCoAuthoring && el.user.view !== true;
+				})).length;
+				licenseType = (connectionsCount > editConnectionsCount) ? licenseType : c_LR.Connections;
+			}
+			/*if (constants.PACKAGE_TYPE_OS === licenseInfo.packageType && c_LR.Error === licenseType) {
+			licenseType = c_LR.SuccessLimit;
+
+			const count = constants.LICENSE_CONNECTIONS;
+			let cursor = '0', sum = 0, scanRes, tmp, length, i, users;
+			while (true) {
+			  scanRes = yield utils.promiseRedis(redisClient, redisClient.scan, cursor, 'MATCH', redisKeyPresenceHash + '*');
+			  tmp = scanRes[1];
+			  sum += (length = tmp.length);
+
+			  for (i = 0; i < length; ++i) {
+				if (sum >= count) {
+				  licenseType = c_LR.Connections;
+				  break;
+				}
+
+				users = yield utils.promiseRedis(redisClient, redisClient.hlen, tmp[i]);
+				sum += users - (0 !== users ? 1 : 0);
+			  }
+
+			  if (sum >= count) {
+				licenseType = c_LR.Connections;
+				break;
+			  }
+
+			  cursor = scanRes[0];
+			  if ('0' === cursor) {
+				break;
+			  }
+			}
+		  }*/
+		}
+		return licenseType;
+	}
+
+  sockjs_echo.installHandlers(server, {prefix: '/doc/['+constants.DOC_ID_PATTERN+']*/c', log: function(severity, message) {
+    //TODO: handle severity
+    logger.info(message);
+  }});
+
+  //publish subscribe message brocker
+  function pubsubOnMessage(msg) {
+    return co(function* () {
+      try {
+        logger.debug('pubsub message start:%s', msg);
+        var data = JSON.parse(msg);
+        var participants;
+        var participant;
+        var objChangesDocument;
+        var i;
+        let lockDocumentTimer;
+        switch (data.type) {
+          case commonDefines.c_oPublishType.drop:
+            for (i = 0; i < data.users.length; ++i) {
+              dropUserFromDocument(data.docId, data.users[i], data.description);
+            }
+            break;
+          case commonDefines.c_oPublishType.closeConnection:
+            closeUsersConnection(data.docId, data.usersMap, data.isOriginalId, data.code, data.description);
+            break;
+          case commonDefines.c_oPublishType.releaseLock:
+            participants = getParticipants(data.docId, true, data.userId, true);
+            _.each(participants, function(participant) {
+              sendReleaseLock(participant, data.locks);
+            });
+            break;
+          case commonDefines.c_oPublishType.participantsState:
+            participants = getParticipants(data.docId, true, data.userId);
+            sendParticipantsState(participants, data);
+            break;
+          case commonDefines.c_oPublishType.message:
+            participants = getParticipants(data.docId, true, data.userId);
+            _.each(participants, function(participant) {
+              sendDataMessage(participant, data.messages);
+            });
+            break;
+          case commonDefines.c_oPublishType.getLock:
+            participants = getParticipants(data.docId, true, data.userId, true);
+            sendGetLock(participants, data.documentLocks);
+            break;
+          case commonDefines.c_oPublishType.changes:
+            lockDocumentTimer = lockDocumentsTimerId[data.docId];
+            if (lockDocumentTimer) {
+              logger.debug("lockDocumentsTimerId update c_oPublishType.changes: docId = %s", data.docId);
+              cleanLockDocumentTimer(data.docId, lockDocumentTimer);
+              yield* setLockDocumentTimer(data.docId, lockDocumentTimer.userId);
+            }
+            participants = getParticipants(data.docId, true, data.userId, true);
+            if(participants.length > 0) {
+              var changes = data.changes;
+              if (null == changes) {
+                objChangesDocument = yield* getDocumentChanges(data.docId, data.startIndex, data.changesIndex);
+                changes = objChangesDocument.arrChanges;
+              }
+              _.each(participants, function(participant) {
+                sendData(participant, {type: 'saveChanges', changes: changes,
+                  changesIndex: data.changesIndex, locks: data.locks, excelAdditionalInfo: data.excelAdditionalInfo});
+              });
+            }
+            break;
+          case commonDefines.c_oPublishType.changesNotify:
+            lockDocumentTimer = lockDocumentsTimerId[data.docId];
+            if (lockDocumentTimer) {
+              logger.debug("lockDocumentsTimerId update c_oPublishType.changesNotify: docId = %s", data.docId);
+              cleanLockDocumentTimer(data.docId, lockDocumentTimer);
+              yield* setLockDocumentTimer(data.docId, lockDocumentTimer.userId);
+            }
+            break;
+          case commonDefines.c_oPublishType.auth:
+            lockDocumentTimer = lockDocumentsTimerId[data.docId];
+            if (lockDocumentTimer) {
+              logger.debug("lockDocumentsTimerId clear: docId = %s", data.docId);
+              cleanLockDocumentTimer(data.docId, lockDocumentTimer);
+            }
+            participants = getParticipants(data.docId, true, data.userId, true);
+            if(participants.length > 0) {
+              yield* sendAuthChanges(data.docId, participants);
+              for (i = 0; i < participants.length; ++i) {
+                participant = participants[i];
+                yield* sendAuthInfo(participant, false, data.participantsMap);
+              }
+            }
+            break;
+          case commonDefines.c_oPublishType.receiveTask:
+            var cmd = new commonDefines.InputCommand(data.cmd);
+            var output = new canvasService.OutputDataWrap();
+            output.fromObject(data.output);
+            var outputData = output.getData();
+
+            var docConnectionId = cmd.getDocConnectionId();
+            var docId;
+            if(docConnectionId){
+              docId = docConnectionId;
+            } else {
+              docId = cmd.getDocId();
+            }
+            if (cmd.getUserConnectionId()) {
+              participants = getParticipantUser(docId, cmd.getUserConnectionId());
+            } else {
+              participants = getParticipants(docId);
+            }
+            for (i = 0; i < participants.length; ++i) {
+              participant = participants[i];
+              if (data.needUrlKey) {
+                if (0 == data.needUrlMethod) {
+                  outputData.setData(yield storage.getSignedUrls(participant.baseUrl, data.needUrlKey, data.needUrlType));
+                } else if (1 == data.needUrlMethod) {
+                  outputData.setData(yield storage.getSignedUrl(participant.baseUrl, data.needUrlKey, data.needUrlType));
+                } else {
+                  var contentDisposition = cmd.getInline() ? constants.CONTENT_DISPOSITION_INLINE : constants.CONTENT_DISPOSITION_ATTACHMENT;
+                  outputData.setData(yield storage.getSignedUrl(participant.baseUrl, data.needUrlKey, data.needUrlType, cmd.getTitle(), contentDisposition));
+                }
+              }
+              sendData(participant, output);
+            }
+            break;
+          case commonDefines.c_oPublishType.warning:
+            participants = getParticipants(data.docId);
+            _.each(participants, function(participant) {
+              sendDataWarning(participant, data.description);
+            });
+            break;
+          case commonDefines.c_oPublishType.cursor:
+            participants = getParticipants(data.docId, true, data.userId);
+            _.each(participants, function(participant) {
+              sendDataCursor(participant, data.messages);
+            });
+            break;
+          case commonDefines.c_oPublishType.shutdown:
+            logger.debug('start shutdown');
+            //flag prevent new socket connections and receive data from exist connections
+            shutdownFlag = true;
+            logger.debug('active connections: %d', connections.length);
+            //не останавливаем сервер, т.к. будут недоступны сокеты и все запросы
+            //плохо тем, что может понадобится конвертация выходного файла и то что не будут обработаны запросы на CommandService
+            //server.close();
+            //in the cycle we will remove elements so copy array
+            var connectionsTmp = connections.slice();
+            //destroy all open connections
+            for (i = 0; i < connectionsTmp.length; ++i) {
+              connectionsTmp[i].close(constants.SHUTDOWN_CODE, constants.SHUTDOWN_REASON);
+            }
+            logger.debug('end shutdown');
+            break;
+          case commonDefines.c_oPublishType.meta:
+            participants = getParticipants(data.docId);
+            _.each(participants, function(participant) {
+              sendDataMeta(participant, data.meta);
+            });
+            break;
+          case commonDefines.c_oPublishType.forceSave:
+            participants = getParticipants(data.docId, true, data.userId, true);
+            _.each(participants, function(participant) {
+              sendData(participant, {type: "forceSave", messages: data.data});
+            });
+            break;
+          default:
+            logger.debug('pubsub unknown message type:%s', msg);
+        }
+      } catch (err) {
+        logger.error('pubsub message error:\r\n%s', err.stack);
+      }
+    });
+  }
+  function expireDoc() {
+    var cronJob = this;
+    return co(function* () {
+      try {
+        var countEdit = 0;
+        var countView = 0;
+        logger.debug('expireDoc connections.length = %d', connections.length);
+        var commands = [];
+        var idSet = new Set();
+        var nowMs = new Date().getTime();
+        var nextMs = cronJob.nextDate();
+        var maxMs = Math.max(nowMs + cfgExpSessionCloseCommand, nextMs);
+        for (var i = 0; i < connections.length; ++i) {
+          var conn = connections[i];
+          if (cfgExpSessionAbsolute > 0) {
+            if (maxMs - conn.sessionTimeConnect > cfgExpSessionAbsolute && !conn.sessionIsSendWarning) {
+              conn.sessionIsSendWarning = true;
+              sendDataSession(conn, {
+                code: constants.SESSION_ABSOLUTE_CODE,
+                reason: constants.SESSION_ABSOLUTE_REASON
+              });
+            } else if (nowMs - conn.sessionTimeConnect > cfgExpSessionAbsolute) {
+              conn.close(constants.SESSION_ABSOLUTE_CODE, constants.SESSION_ABSOLUTE_REASON);
+              continue;
+            }
+          }
+          if (cfgExpSessionIdle > 0) {
+            if (maxMs - conn.sessionTimeLastAction > cfgExpSessionIdle && !conn.sessionIsSendWarning) {
+              conn.sessionIsSendWarning = true;
+              sendDataSession(conn, {
+                code: constants.SESSION_IDLE_CODE,
+                reason: constants.SESSION_IDLE_REASON,
+                interval: cfgExpSessionIdle
+              });
+            } else if (nowMs - conn.sessionTimeLastAction > cfgExpSessionIdle) {
+              conn.close(constants.SESSION_IDLE_CODE, constants.SESSION_IDLE_REASON);
+              continue;
+            }
+          }
+          if (constants.CONN_CLOSED === conn.readyState) {
+            logger.error('expireDoc connection closed docId = %s', conn.docId);
+          }
+          idSet.add(conn.docId);
+          updatePresenceCommandsToArray(commands, conn.docId, conn.user.id, getConnectionInfo(conn));
+          if (conn.user && conn.user.view) {
+            countView++;
+          } else {
+            countEdit++;
+          }
+        }
+        var expireAt = new Date().getTime() + cfgExpPresence * 1000;
+        idSet.forEach(function(value1, value2, set) {
+          commands.push(['zadd', redisKeyDocuments, expireAt, value1]);
+        });
+        if (commands.length > 0) {
+          var multi = redisClient.multi(commands);
+          yield utils.promiseRedis(multi, multi.exec);
+        }
+        if (clientStatsD) {
+          clientStatsD.gauge('expireDoc.connections.edit', countEdit);
+          clientStatsD.gauge('expireDoc.connections.view', countView);
+        }
+      } catch (err) {
+        logger.error('expireDoc error:\r\n%s', err.stack);
+      }
+    });
+  }
+  var innerPingJob = function(opt_isStart) {
+    if (!opt_isStart) {
+      logger.warn('expireDoc restart');
+    }
+    new cron.CronJob(cfgExpDocumentsCron, expireDoc, innerPingJob, true);
+  };
+  innerPingJob(true);
+
+  pubsub = new pubsubService();
+  pubsub.on('message', pubsubOnMessage);
+  pubsub.init(function(err) {
+    if (null != err) {
+      logger.error('createPubSub error :\r\n%s', err.stack);
+    }
+
+    queue = new queueService();
+    queue.on('dead', handleDeadLetter);
+    queue.on('response', canvasService.receiveTask);
+    queue.init(true, false, false, true, function(err){
+      if (null != err) {
+        logger.error('createTaskQueue error :\r\n%s', err.stack);
+      }
+
+      callbackFunction();
+    });
+  });
+};
+exports.setLicenseInfo = function(data) {
+  licenseInfo = data;
+};
+exports.getLicenseInfo = function() {
+  return licenseInfo;
+};
+exports.healthCheck = function(req, res) {
+  return co(function*() {
+    let output = false;
+    try {
+      logger.debug('healthCheck start');
+      let promises = [];
+      //database
+      promises.push(sqlBase.healthCheck());
+      //redis
+      promises.push(utils.promiseRedis(redisClient, redisClient.ping));
+      yield Promise.all(promises);
+      //rabbitMQ
+      let conn = yield rabbitMQCore.connetPromise(function() {});
+      yield rabbitMQCore.closePromise(conn);
+      //storage
+      const clusterId = cluster.isWorker ? cluster.worker.id : '';
+      const tempName = 'hc_' + os.hostname() + '_' + clusterId + '_' + Math.round(Math.random() * HEALTH_CHECK_KEY_MAX);
+      const tempBuffer = new Buffer([1, 2, 3, 4, 5]);
+      //It's proper to putObject one tempName
+      yield storage.putObject(tempName, tempBuffer, tempBuffer.length);
+      try {
+        //try to prevent case, when another process can remove same tempName
+        yield storage.deleteObject(tempName);
+      } catch (err) {
+        logger.warn('healthCheck error\r\n%s', err.stack);
+      }
+
+      output = true;
+      logger.debug('healthCheck end');
+    } catch (err) {
+      logger.error('healthCheck error\r\n%s', err.stack);
+    } finally {
+      res.send(output.toString());
+    }
+  });
+};
+// Команда с сервера (в частности teamlab)
+exports.commandFromServer = function (req, res) {
+  return co(function* () {
+    let result = commonDefines.c_oAscServerCommandErrors.NoError;
+    let docId = 'commandFromServer';
+    let version = undefined;
+    try {
+      let authRes = getRequestParams(docId, req);
+      let params = authRes.params;
+      if(authRes.code === constants.VKEY_KEY_EXPIRE){
+        result = commonDefines.c_oAscServerCommandErrors.TokenExpire;
+      } else if(authRes.code !== constants.NO_ERROR){
+        result = commonDefines.c_oAscServerCommandErrors.Token;
+      }
+      // Ключ id-документа
+      docId = params.key;
+      if (commonDefines.c_oAscServerCommandErrors.NoError === result && null == docId && 'version' != params.c) {
+        result = commonDefines.c_oAscServerCommandErrors.DocumentIdError;
+      } else if(commonDefines.c_oAscServerCommandErrors.NoError === result) {
+        logger.debug('Start commandFromServer: docId = %s c = %s', docId, params.c);
+        switch (params.c) {
+          case 'info':
+            //If no files in the database means they have not been edited.
+            const selectRes = yield taskResult.select(docId);
+            if (selectRes.length > 0) {
+              result = yield* bindEvents(docId, params.callback, utils.getBaseUrlByRequest(req), undefined, params.userdata);
+            } else {
+              result = commonDefines.c_oAscServerCommandErrors.DocumentIdError;
+            }
+            break;
+          case 'drop':
+            if (params.userid) {
+              yield* publish({type: commonDefines.c_oPublishType.drop, docId: docId, users: [params.userid], description: params.description});
+            } else if (params.users) {
+              const users = (typeof params.users === 'string') ? JSON.parse(params.users) : params.users;
+              yield* dropUsersFromDocument(docId, users);
+            } else {
+              result = commonDefines.c_oAscServerCommandErrors.UnknownCommand;
+            }
+            break;
+          case 'saved':
+            // Результат от менеджера документов о статусе обработки сохранения файла после сборки
+            if ('1' !== params.status) {
+              //запрос saved выполняется синхронно, поэтому заполняем переменную чтобы проверить ее после sendServerRequest
+              yield utils.promiseRedis(redisClient, redisClient.setex, redisKeySaved + docId, cfgExpSaved, params.status);
+              logger.warn('saved corrupted id = %s status = %s conv = %s', docId, params.status, params.conv);
+            } else {
+              logger.info('saved id = %s status = %s conv = %s', docId, params.status, params.conv);
+            }
+            break;
+          case 'forcesave':
+            let forceSaveRes = yield* startForceSave(docId, commonDefines.c_oAscForceSaveTypes.Command, params.userdata, utils.getBaseUrlByRequest(req));
+            result = forceSaveRes.code;
+            break;
+          case 'meta':
+            if (params.meta) {
+              yield* publish({type: commonDefines.c_oPublishType.meta, docId: docId, meta: params.meta});
+            } else {
+              result = commonDefines.c_oAscServerCommandErrors.UnknownCommand;
+            }
+            break;
+          case 'version':
+              version = commonDefines.buildVersion + '.' + commonDefines.buildNumber;
+            break;
+          default:
+            result = commonDefines.c_oAscServerCommandErrors.UnknownCommand;
+            break;
+        }
+      }
+    } catch (err) {
+      result = commonDefines.c_oAscServerCommandErrors.UnknownError;
+      logger.error('Error commandFromServer: docId = %s\r\n%s', docId, err.stack);
+    } finally {
+      //undefined value are excluded in JSON.stringify
+      const output = JSON.stringify({'key': docId, 'error': result, 'version': version});
+      logger.debug('End commandFromServer: docId = %s %s', docId, output);
+      const outputBuffer = new Buffer(output, 'utf8');
+      res.setHeader('Content-Type', 'application/json');
+      res.setHeader('Content-Length', outputBuffer.length);
+      res.send(outputBuffer);
+    }
+  });
+};