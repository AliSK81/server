--- conflicted
+++ resolved
@@ -1,1428 +1,1423 @@
-/*
- * (c) Copyright Ascensio System SIA 2010-2019
- *
- * This program is a free software product. You can redistribute it and/or
- * modify it under the terms of the GNU Affero General Public License (AGPL)
- * version 3 as published by the Free Software Foundation. In accordance with
- * Section 7(a) of the GNU AGPL its Section 15 shall be amended to the effect
- * that Ascensio System SIA expressly excludes the warranty of non-infringement
- * of any third-party rights.
- *
- * This program is distributed WITHOUT ANY WARRANTY; without even the implied
- * warranty of MERCHANTABILITY or FITNESS FOR A PARTICULAR  PURPOSE. For
- * details, see the GNU AGPL at: http://www.gnu.org/licenses/agpl-3.0.html
- *
- * You can contact Ascensio System SIA at 20A-12 Ernesta Birznieka-Upisha
- * street, Riga, Latvia, EU, LV-1050.
- *
- * The  interactive user interfaces in modified source and object code versions
- * of the Program must display Appropriate Legal Notices, as required under
- * Section 5 of the GNU AGPL version 3.
- *
- * Pursuant to Section 7(b) of the License you must retain the original Product
- * logo when distributing the program. Pursuant to Section 7(e) we decline to
- * grant you any rights under trademark law for use of our trademarks.
- *
- * All the Product's GUI elements, including illustrations and icon sets, as
- * well as technical writing content are licensed under the terms of the
- * Creative Commons Attribution-ShareAlike 4.0 International. See the License
- * terms at http://creativecommons.org/licenses/by-sa/4.0/legalcode
- *
- */
-
-'use strict';
-const crypto = require('crypto');
-var pathModule = require('path');
-var urlModule = require('url');
-var co = require('co');
-const ms = require('ms');
-const retry = require('retry');
-const MultiRange = require('multi-integer-range').MultiRange;
-var sqlBase = require('./baseConnector');
-var docsCoServer = require('./DocsCoServer');
-var taskResult = require('./taskresult');
-var wopiClient = require('./wopiClient');
-var logger = require('./../../Common/sources/logger');
-var utils = require('./../../Common/sources/utils');
-var constants = require('./../../Common/sources/constants');
-var commonDefines = require('./../../Common/sources/commondefines');
-var storage = require('./../../Common/sources/storage-base');
-var formatChecker = require('./../../Common/sources/formatchecker');
-var statsDClient = require('./../../Common/sources/statsdclient');
-var config = require('config');
-var config_server = config.get('services.CoAuthoring.server');
-var config_utils = config.get('services.CoAuthoring.utils');
-
-
-var cfgTypesUpload = config_utils.get('limits_image_types_upload');
-var cfgImageSize = config_server.get('limits_image_size');
-var cfgImageDownloadTimeout = config_server.get('limits_image_download_timeout');
-var cfgRedisPrefix = config.get('services.CoAuthoring.redis.prefix');
-var cfgTokenEnableBrowser = config.get('services.CoAuthoring.token.enable.browser');
-const cfgForgottenFiles = config_server.get('forgottenfiles');
-const cfgForgottenFilesName = config_server.get('forgottenfilesname');
-const cfgOpenProtectedFile = config_server.get('openProtectedFile');
-const cfgExpUpdateVersionStatus = ms(config.get('services.CoAuthoring.expire.updateVersionStatus'));
-const cfgCallbackBackoffOptions = config.get('services.CoAuthoring.callbackBackoffOptions');
-const cfgAssemblyFormatAsOrigin = config.get('services.CoAuthoring.server.assemblyFormatAsOrigin');
-const cfgCallbackRequestTimeout = config.get('services.CoAuthoring.server.callbackRequestTimeout');
-
-var SAVE_TYPE_PART_START = 0;
-var SAVE_TYPE_PART = 1;
-var SAVE_TYPE_COMPLETE = 2;
-var SAVE_TYPE_COMPLETE_ALL = 3;
-
-var clientStatsD = statsDClient.getClient();
-var redisKeyShutdown = cfgRedisPrefix + constants.REDIS_KEY_SHUTDOWN;
-let hasPasswordCol = false;//stub on upgradev630.sql update failure
-
-const retryHttpStatus = new MultiRange(cfgCallbackBackoffOptions.httpStatus);
-
-function OutputDataWrap(type, data) {
-  this['type'] = type;
-  this['data'] = data;
-}
-OutputDataWrap.prototype = {
-  fromObject: function(data) {
-    this['type'] = data['type'];
-    this['data'] = new OutputData();
-    this['data'].fromObject(data['data']);
-  },
-  getType: function() {
-    return this['type'];
-  },
-  setType: function(data) {
-    this['type'] = data;
-  },
-  getData: function() {
-    return this['data'];
-  },
-  setData: function(data) {
-    this['data'] = data;
-  }
-};
-function OutputData(type) {
-  this['type'] = type;
-  this['status'] = undefined;
-  this['data'] = undefined;
-}
-OutputData.prototype = {
-  fromObject: function(data) {
-    this['type'] = data['type'];
-    this['status'] = data['status'];
-    this['data'] = data['data'];
-  },
-  getType: function() {
-    return this['type'];
-  },
-  setType: function(data) {
-    this['type'] = data;
-  },
-  getStatus: function() {
-    return this['status'];
-  },
-  setStatus: function(data) {
-    this['status'] = data;
-  },
-  getData: function() {
-    return this['data'];
-  },
-  setData: function(data) {
-    this['data'] = data;
-  }
-};
-
-function* getOutputData(cmd, outputData, key, optConn, optAdditionalOutput, opt_bIsRestore) {
-  let status, statusInfo, password, creationDate;
-  let selectRes = yield taskResult.select(key);
-  if (selectRes.length > 0) {
-    let row = selectRes[0];
-    status = row.status;
-    statusInfo = row.status_info;
-    password = sqlBase.DocumentPassword.prototype.getCurPassword(key, row.password);
-    creationDate = row.created_at && row.created_at.getTime();
-  }
-  switch (status) {
-    case taskResult.FileStatus.SaveVersion:
-    case taskResult.FileStatus.UpdateVersion:
-    case taskResult.FileStatus.Ok:
-      if(taskResult.FileStatus.Ok == status) {
-        outputData.setStatus('ok');
-      } else if (taskResult.FileStatus.SaveVersion == status ||
-        (!opt_bIsRestore && taskResult.FileStatus.UpdateVersion === status &&
-        Date.now() - statusInfo * 60000 > cfgExpUpdateVersionStatus)) {
-        if ((optConn && optConn.user.view) || optConn.isCloseCoAuthoring) {
-          outputData.setStatus(constants.FILE_STATUS_UPDATE_VERSION);
-        } else {
-          if (taskResult.FileStatus.UpdateVersion === status) {
-            logger.warn("UpdateVersion expired: docId = %s", key);
-          }
-          var updateMask = new taskResult.TaskResultData();
-          updateMask.key = key;
-          updateMask.status = status;
-          updateMask.statusInfo = statusInfo;
-          var updateTask = new taskResult.TaskResultData();
-          updateTask.status = taskResult.FileStatus.Ok;
-          updateTask.statusInfo = constants.NO_ERROR;
-          var updateIfRes = yield taskResult.updateIf(updateTask, updateMask);
-          if (updateIfRes.affectedRows > 0) {
-            outputData.setStatus('ok');
-          } else {
-            outputData.setStatus(constants.FILE_STATUS_UPDATE_VERSION);
-          }
-        }
-      } else {
-        outputData.setStatus(constants.FILE_STATUS_UPDATE_VERSION);
-      }
-      var command = cmd.getCommand();
-      if ('open' != command && 'reopen' != command && !cmd.getOutputUrls()) {
-        var strPath = key + '/' + cmd.getOutputPath();
-        if (optConn) {
-          var contentDisposition = cmd.getInline() ? constants.CONTENT_DISPOSITION_INLINE : constants.CONTENT_DISPOSITION_ATTACHMENT;
-          let url = yield storage.getSignedUrl(optConn.baseUrl, strPath, commonDefines.c_oAscUrlTypes.Temporary,
-                                               cmd.getTitle(),
-                                               contentDisposition);
-          outputData.setData(url);
-        } else if (optAdditionalOutput) {
-          optAdditionalOutput.needUrlKey = strPath;
-          optAdditionalOutput.needUrlMethod = 2;
-          optAdditionalOutput.needUrlType = commonDefines.c_oAscUrlTypes.Temporary;
-        }
-      } else {
-        let encryptedUserPassword = cmd.getPassword();
-        let userPassword;
-        let decryptedPassword;
-        let isCorrectPassword;
-        if (password && encryptedUserPassword) {
-          decryptedPassword = yield utils.decryptPassword(password);
-          userPassword = yield utils.decryptPassword(encryptedUserPassword);
-          isCorrectPassword = decryptedPassword === userPassword;
-        }
-        if(password && !isCorrectPassword) {
-          logger.debug("getOutputData password mismatch: docId = %s", key);
-          if(encryptedUserPassword) {
-            outputData.setStatus('needpassword');
-            outputData.setData(constants.CONVERT_PASSWORD);
-          } else {
-            outputData.setStatus('needpassword');
-            outputData.setData(constants.CONVERT_DRM);
-          }
-        } else if (optConn) {
-          outputData.setData(yield storage.getSignedUrls(optConn.baseUrl, key, commonDefines.c_oAscUrlTypes.Session, creationDate));
-        } else if (optAdditionalOutput) {
-          optAdditionalOutput.needUrlKey = key;
-          optAdditionalOutput.needUrlMethod = 0;
-          optAdditionalOutput.needUrlType = commonDefines.c_oAscUrlTypes.Session;
-          optAdditionalOutput.needUrlIsCorrectPassword = isCorrectPassword;
-          optAdditionalOutput.creationDate = creationDate;
-        }
-      }
-      break;
-    case taskResult.FileStatus.NeedParams:
-      outputData.setStatus('needparams');
-      var settingsPath = key + '/' + 'origin.' + cmd.getFormat();
-      if (optConn) {
-        let url = yield storage.getSignedUrl(optConn.baseUrl, settingsPath, commonDefines.c_oAscUrlTypes.Temporary);
-        outputData.setData(url);
-      } else if (optAdditionalOutput) {
-        optAdditionalOutput.needUrlKey = settingsPath;
-        optAdditionalOutput.needUrlMethod = 1;
-        optAdditionalOutput.needUrlType = commonDefines.c_oAscUrlTypes.Temporary;
-      }
-      break;
-    case taskResult.FileStatus.NeedPassword:
-      outputData.setStatus('needpassword');
-      outputData.setData(statusInfo);
-      break;
-    case taskResult.FileStatus.Err:
-    case taskResult.FileStatus.ErrToReload:
-      outputData.setStatus('err');
-      outputData.setData(statusInfo);
-      if (taskResult.FileStatus.ErrToReload == status) {
-        yield cleanupCache(key);
-      }
-      break;
-    case taskResult.FileStatus.None:
-      outputData.setStatus('none');
-      break;
-    case taskResult.FileStatus.WaitQueue:
-      //task in the queue. response will be after convertion
-      break;
-    default:
-      outputData.setStatus('err');
-      outputData.setData(constants.UNKNOWN);
-      break;
-  }
-}
-function* addRandomKeyTaskCmd(cmd) {
-  var task = yield* taskResult.addRandomKeyTask(cmd.getDocId());
-  cmd.setSaveKey(task.key);
-}
-function* saveParts(cmd, filename) {
-  var result = false;
-  var saveType = cmd.getSaveType();
-  if (SAVE_TYPE_COMPLETE_ALL !== saveType) {
-    let ext = pathModule.extname(filename);
-    let saveIndex = parseInt(cmd.getSaveIndex()) || 1;//prevent path traversal
-    filename = pathModule.basename(filename, ext) + saveIndex + ext;
-  }
-  if ((SAVE_TYPE_PART_START === saveType || SAVE_TYPE_COMPLETE_ALL === saveType) && !cmd.getSaveKey()) {
-    yield* addRandomKeyTaskCmd(cmd);
-  }
-  if (cmd.getUrl()) {
-    result = true;
-  } else {
-    var buffer = cmd.getData();
-    yield storage.putObject(cmd.getSaveKey() + '/' + filename, buffer, buffer.length);
-    //delete data to prevent serialize into json
-    cmd.data = null;
-    result = (SAVE_TYPE_COMPLETE_ALL === saveType || SAVE_TYPE_COMPLETE === saveType);
-  }
-  return result;
-}
-function getSaveTask(cmd) {
-  cmd.setData(null);
-  var queueData = new commonDefines.TaskQueueData();
-  queueData.setCmd(cmd);
-  queueData.setToFile(constants.OUTPUT_NAME + '.' + formatChecker.getStringFromFormat(cmd.getOutputFormat()));
-  //todo paid
-  //if (cmd.vkey) {
-  //  bool
-  //  bPaid;
-  //  Signature.getVKeyParams(cmd.vkey, out bPaid);
-  //  oTaskQueueData.m_bPaid = bPaid;
-  //}
-  return queueData;
-}
-function* getUpdateResponse(cmd) {
-  var updateTask = new taskResult.TaskResultData();
-  updateTask.key = cmd.getSaveKey() ? cmd.getSaveKey() : cmd.getDocId();
-  var statusInfo = cmd.getStatusInfo();
-  if (constants.NO_ERROR == statusInfo) {
-    updateTask.status = taskResult.FileStatus.Ok;
-    let password = cmd.getPassword();
-    if (password) {
-      if (false === hasPasswordCol) {
-        let selectRes = yield taskResult.select(updateTask.key);
-        hasPasswordCol = selectRes.length > 0 && undefined !== selectRes[0].password;
-      }
-      if(hasPasswordCol) {
-        updateTask.password = password;
-      }
-    }
-  } else if (constants.CONVERT_DOWNLOAD == statusInfo) {
-    updateTask.status = taskResult.FileStatus.ErrToReload;
-  } else if (constants.CONVERT_NEED_PARAMS == statusInfo) {
-    updateTask.status = taskResult.FileStatus.NeedParams;
-  } else if (constants.CONVERT_DRM == statusInfo || constants.CONVERT_PASSWORD == statusInfo) {
-    if (cfgOpenProtectedFile) {
-      updateTask.status = taskResult.FileStatus.NeedPassword;
-    } else {
-      updateTask.status = taskResult.FileStatus.Err;
-    }
-  } else if (constants.CONVERT_DEAD_LETTER == statusInfo) {
-    updateTask.status = taskResult.FileStatus.ErrToReload;
-  } else {
-    updateTask.status = taskResult.FileStatus.Err;
-  }
-  updateTask.statusInfo = statusInfo;
-  return updateTask;
-}
-var cleanupCache = co.wrap(function* (docId) {
-  //todo redis ?
-  var res = false;
-  var removeRes = yield taskResult.remove(docId);
-  if (removeRes.affectedRows > 0) {
-    yield storage.deletePath(docId);
-    res = true;
-  }
-  return res;
-});
-
-function commandOpenStartPromise(docId, baseUrl, opt_updateUserIndex, opt_documentCallbackUrl, opt_format) {
-  var task = new taskResult.TaskResultData();
-  task.key = docId;
-  //None instead WaitQueue to prevent: conversion task is lost when entering and leaving the editor quickly(that leads to an endless opening)
-  task.status = taskResult.FileStatus.None;
-  task.statusInfo = constants.NO_ERROR;
-  task.baseurl = baseUrl;
-  if (opt_documentCallbackUrl) {
-    task.callback = opt_documentCallbackUrl;
-  }
-  if (opt_format) {
-    task.changeId = formatChecker.getFormatFromString(opt_format);
-  }
-  return taskResult.upsert(task, opt_updateUserIndex);
-}
-function* commandOpen(conn, cmd, outputData, opt_upsertRes, opt_bIsRestore) {
-  var upsertRes;
-  if (opt_upsertRes) {
-    upsertRes = opt_upsertRes;
-  } else {
-    upsertRes = yield commandOpenStartPromise(cmd.getDocId(), utils.getBaseUrlByConnection(conn));
-  }
-  //if CLIENT_FOUND_ROWS don't specify 1 row is inserted , 2 row is updated, and 0 row is set to its current values
-  //http://dev.mysql.com/doc/refman/5.7/en/insert-on-duplicate.html
-  let bCreate = upsertRes.affectedRows == 1;
-  let needAddTask = bCreate;
-  if (!bCreate) {
-    needAddTask = yield* commandOpenFillOutput(conn, cmd, outputData, opt_bIsRestore);
-  }
-  if (conn.encrypted) {
-    logger.debug("commandOpen encrypted %j: docId = %s", outputData, cmd.getDocId());
-    if (constants.FILE_STATUS_UPDATE_VERSION !== outputData.getStatus()) {
-      //don't send output data
-      outputData.setStatus(undefined);
-    }
-  } else if (needAddTask) {
-    let updateMask = new taskResult.TaskResultData();
-    updateMask.key = cmd.getDocId();
-    updateMask.status = taskResult.FileStatus.None;
-
-    let task = new taskResult.TaskResultData();
-    task.key = cmd.getDocId();
-    task.status = taskResult.FileStatus.WaitQueue;
-    task.statusInfo = constants.NO_ERROR;
-
-    let updateIfRes = yield taskResult.updateIf(task, updateMask);
-      if (updateIfRes.affectedRows > 0) {
-        let forgottenId = cfgForgottenFiles + '/' + cmd.getDocId();
-        let forgotten = yield storage.listObjects(forgottenId);
-        //replace url with forgotten file because it absorbed all lost changes
-        if (forgotten.length > 0) {
-          logger.debug("commandOpen from forgotten: docId = %s", cmd.getDocId());
-          cmd.setUrl(undefined);
-          cmd.setForgotten(forgottenId);
-        }
-        //add task
-        cmd.setOutputFormat(constants.AVS_OFFICESTUDIO_FILE_CANVAS);
-        cmd.setEmbeddedFonts(false);
-        var dataQueue = new commonDefines.TaskQueueData();
-        dataQueue.setCmd(cmd);
-        dataQueue.setToFile('Editor.bin');
-        var priority = constants.QUEUE_PRIORITY_HIGH;
-        var formatIn = formatChecker.getFormatFromString(cmd.getFormat());
-        //decrease pdf, djvu, xps convert priority becase long open time
-        if (constants.AVS_OFFICESTUDIO_FILE_CROSSPLATFORM_PDF === formatIn ||
-          constants.AVS_OFFICESTUDIO_FILE_CROSSPLATFORM_DJVU === formatIn ||
-          constants.AVS_OFFICESTUDIO_FILE_CROSSPLATFORM_XPS === formatIn) {
-          priority = constants.QUEUE_PRIORITY_LOW;
-        }
-        yield* docsCoServer.addTask(dataQueue, priority);
-      } else {
-        yield* commandOpenFillOutput(conn, cmd, outputData, opt_bIsRestore);
-      }
-    }
-  }
-function* commandOpenFillOutput(conn, cmd, outputData, opt_bIsRestore) {
-  yield* getOutputData(cmd, outputData, cmd.getDocId(), conn, undefined, opt_bIsRestore);
-  return 'none' === outputData.getStatus();
-}
-function* commandReopen(conn, cmd, outputData) {
-  let res = true;
-  let isPassword = undefined !== cmd.getPassword();
-  if (isPassword) {
-    let selectRes = yield taskResult.select(cmd.getDocId());
-    if (selectRes.length > 0) {
-      let row = selectRes[0];
-      if (sqlBase.DocumentPassword.prototype.getCurPassword(cmd.getDocId(), row.password)) {
-        logger.debug('commandReopen has password: docId = %s', cmd.getDocId());
-        yield* commandOpenFillOutput(conn, cmd, outputData, false);
-        docsCoServer.modifyConnectionForPassword(conn, constants.FILE_STATUS_OK === outputData.getStatus());
-        return res;
-      }
-    }
-  }
-  if (!isPassword || cfgOpenProtectedFile) {
-    let updateMask = new taskResult.TaskResultData();
-    updateMask.key = cmd.getDocId();
-    updateMask.status = isPassword ? taskResult.FileStatus.NeedPassword : taskResult.FileStatus.NeedParams;
-
-    var task = new taskResult.TaskResultData();
-    task.key = cmd.getDocId();
-    task.status = taskResult.FileStatus.WaitQueue;
-    task.statusInfo = constants.NO_ERROR;
-
-    var upsertRes = yield taskResult.updateIf(task, updateMask);
-    if (upsertRes.affectedRows > 0) {
-      //add task
-      cmd.setUrl(null);//url may expire
-      cmd.setSaveKey(cmd.getDocId());
-      cmd.setOutputFormat(constants.AVS_OFFICESTUDIO_FILE_CANVAS);
-      cmd.setEmbeddedFonts(false);
-      if (isPassword) {
-        cmd.setUserConnectionId(conn.user.id);
-      }
-      var dataQueue = new commonDefines.TaskQueueData();
-      dataQueue.setCmd(cmd);
-      dataQueue.setToFile('Editor.bin');
-      dataQueue.setFromSettings(true);
-      yield* docsCoServer.addTask(dataQueue, constants.QUEUE_PRIORITY_HIGH);
-    } else {
-      outputData.setStatus('needpassword');
-      outputData.setData(constants.CONVERT_PASSWORD);
-    }
-  } else {
-    res = false;
-  }
-  return res;
-}
-function* commandSave(cmd, outputData) {
-  var completeParts = yield* saveParts(cmd, "Editor.bin");
-  if (completeParts) {
-    var queueData = getSaveTask(cmd);
-    yield* docsCoServer.addTask(queueData, constants.QUEUE_PRIORITY_LOW);
-  }
-  outputData.setStatus('ok');
-  outputData.setData(cmd.getSaveKey());
-}
-function* commandSendMailMerge(cmd, outputData) {
-  let mailMergeSend = cmd.getMailMergeSend();
-  let isJson = mailMergeSend.getIsJsonKey();
-  var completeParts = yield* saveParts(cmd, isJson ? "Editor.json" : "Editor.bin");
-  var isErr = false;
-  if (completeParts && !isJson) {
-    isErr = true;
-    var getRes = yield* docsCoServer.getCallback(cmd.getDocId(), cmd.getUserIndex());
-    if (getRes && !getRes.wopiParams) {
-      mailMergeSend.setUrl(getRes.server.href);
-      mailMergeSend.setBaseUrl(getRes.baseUrl);
-      //меняем JsonKey и SaveKey, новый key нужет потому что за одну конвертацию делается часть, а json нужен всегда
-      mailMergeSend.setJsonKey(cmd.getSaveKey());
-      mailMergeSend.setRecordErrorCount(0);
-      yield* addRandomKeyTaskCmd(cmd);
-      var queueData = getSaveTask(cmd);
-      yield* docsCoServer.addTask(queueData, constants.QUEUE_PRIORITY_LOW);
-      isErr = false;
-    } else if (getRes.wopiParams) {
-      logger.warn('commandSendMailMerge unexpected with wopi: docId = %s', cmd.getDocId());
-    }
-  }
-  if (isErr) {
-    outputData.setStatus('err');
-    outputData.setData(constants.UNKNOWN);
-  } else {
-    outputData.setStatus('ok');
-    outputData.setData(cmd.getSaveKey());
-  }
-}
-function* commandSfctByCmd(cmd, opt_priority, opt_expiration, opt_queue) {
-  yield* addRandomKeyTaskCmd(cmd);
-  var selectRes = yield taskResult.select(cmd.getDocId());
-  var row = selectRes.length > 0 ? selectRes[0] : null;
-  let docPassword = row && sqlBase.DocumentPassword.prototype.getDocPassword(cmd.getDocId(), row.password);
-  if (docPassword.current) {
-    cmd.setSavePassword(docPassword.current);
-    if (docPassword.change) {
-      cmd.setExternalChangeInfo(docPassword.change);
-    }
-  }
-  if (cfgAssemblyFormatAsOrigin && row && row.change_id && constants.AVS_OFFICESTUDIO_FILE_UNKNOWN !== row.change_id) {
-    cmd.setOutputFormat(row.change_id);
-  }
-  var queueData = getSaveTask(cmd);
-  queueData.setFromChanges(true);
-  let priority = null != opt_priority ? opt_priority : constants.QUEUE_PRIORITY_LOW;
-  yield* docsCoServer.addTask(queueData, priority, opt_queue, opt_expiration);
-}
-function* commandSfct(cmd, outputData) {
-  yield* commandSfctByCmd(cmd);
-  outputData.setStatus('ok');
-}
-function isDisplayedImage(strName) {
-  var res = 0;
-  if (strName) {
-    //шаблон display[N]image.ext
-    var findStr = constants.DISPLAY_PREFIX;
-    var index = strName.indexOf(findStr);
-    if (-1 != index) {
-      if (index + findStr.length < strName.length) {
-        var displayN = parseInt(strName[index + findStr.length]);
-        if (!isNaN(displayN)) {
-          var imageIndex = index + findStr.length + 1;
-          if (imageIndex == strName.indexOf("image", imageIndex))
-            res = displayN;
-        }
-      }
-    }
-  }
-  return res;
-}
-function* commandImgurls(conn, cmd, outputData) {
-  let docId = cmd.getDocId();
-  var errorCode = constants.NO_ERROR;
-  let urls = cmd.getData();
-  let authorization;
-  let token = cmd.getTokenDownload();
-  if (cfgTokenEnableBrowser && token) {
-    let checkJwtRes = docsCoServer.checkJwt(docId, token, commonDefines.c_oAscSecretType.Browser);
-    if (checkJwtRes.decoded) {
-      //todo multiple url case
-      let url = checkJwtRes.decoded.url;
-      urls = [url];
-      if (utils.canIncludeOutboxAuthorization(url)) {
-        authorization = utils.fillJwtForRequest({url: url});
-      }
-    } else {
-      logger.warn('Error commandImgurls jwt: docId = %s\r\n%s', docId, checkJwtRes.description);
-      errorCode = constants.VKEY_ENCRYPT;
-    }
-  }
-  var supportedFormats = cfgTypesUpload || 'jpg';
-  var outputUrls = [];
-  if (constants.NO_ERROR === errorCode && !conn.user.view && !conn.isCloseCoAuthoring) {
-    //todo Promise.all()
-    let displayedImageMap = {};//to make one prefix for ole object urls
-    for (var i = 0; i < urls.length; ++i) {
-      var urlSource = urls[i];
-      var urlParsed;
-      var data = undefined;
-      if (urlSource.startsWith('data:')) {
-        let delimiterIndex = urlSource.indexOf(',');
-        if (-1 != delimiterIndex) {
-          let dataLen = urlSource.length - (delimiterIndex + 1);
-          if ('hex' === urlSource.substring(delimiterIndex - 3, delimiterIndex).toLowerCase()) {
-            if (dataLen * 0.5 <= cfgImageSize) {
-              data = Buffer.from(urlSource.substring(delimiterIndex + 1), 'hex');
-            } else {
-              errorCode = constants.UPLOAD_CONTENT_LENGTH;
-            }
-          } else {
-            if (dataLen * 0.75 <= cfgImageSize) {
-              data = Buffer.from(urlSource.substring(delimiterIndex + 1), 'base64');
-            } else {
-              errorCode = constants.UPLOAD_CONTENT_LENGTH;
-            }
-          }
-        }
-      } else if (urlSource) {
-        try {
-          //todo stream
-          let getRes = yield utils.downloadUrlPromise(urlSource, cfgImageDownloadTimeout, cfgImageSize, authorization);
-          data = getRes.body;
-          urlParsed = urlModule.parse(urlSource);
-        } catch (e) {
-          data = undefined;
-          logger.error('error commandImgurls download: url = %s; docId = %s\r\n%s', urlSource, docId, e.stack);
-          if (e.code === 'EMSGSIZE') {
-            errorCode = constants.UPLOAD_CONTENT_LENGTH;
-          } else {
-            errorCode = constants.UPLOAD_URL;
-          }
-        }
-      }
-      var outputUrl = {url: 'error', path: 'error'};
-      if (data) {
-        let format = formatChecker.getImageFormat(data);
-        let formatStr;
-        let isAllow = false;
-        if (constants.AVS_OFFICESTUDIO_FILE_UNKNOWN !== format) {
-          formatStr = formatChecker.getStringFromFormat(format);
-          if (formatStr && -1 !== supportedFormats.indexOf(formatStr)) {
-            isAllow = true;
-          } else if ('svg' === formatStr && isDisplayedImage(pathModule.basename(urlParsed.pathname)) > 0) {
-            //paste case
-            //todo refactoring
-            isAllow = true;
-          }
-        }
-        if (!isAllow && urlParsed) {
-          //for ole object, presentation video/audio
-          let ext = pathModule.extname(urlParsed.pathname).substring(1);
-          let urlBasename = pathModule.basename(urlParsed.pathname);
-          let displayedImageName = urlBasename.substring(0, urlBasename.length - ext.length - 1);
-          if (displayedImageMap.hasOwnProperty(displayedImageName)) {
-            formatStr = ext;
-            isAllow = true;
-          }
-        }
-        if (isAllow) {
-          let strLocalPath = 'media/' + crypto.randomBytes(16).toString("hex") + '_';
-          if (urlParsed) {
-            var urlBasename = pathModule.basename(urlParsed.pathname);
-            var displayN = isDisplayedImage(urlBasename);
-            if (displayN > 0) {
-              var displayedImageName = urlBasename.substring(0, urlBasename.length - formatStr.length - 1);
-              if (displayedImageMap[displayedImageName]) {
-                strLocalPath = displayedImageMap[displayedImageName];
-              } else {
-                displayedImageMap[displayedImageName] = strLocalPath;
-              }
-              strLocalPath += constants.DISPLAY_PREFIX + displayN;
-            }
-          }
-          strLocalPath += 'image1' + '.' + formatStr;
-          var strPath = cmd.getDocId() + '/' + strLocalPath;
-          yield storage.putObject(strPath, data, data.length);
-          var imgUrl = yield storage.getSignedUrl(conn.baseUrl, strPath, commonDefines.c_oAscUrlTypes.Session);
-          outputUrl = {url: imgUrl, path: strLocalPath};
-        }
-      }
-      if (constants.NO_ERROR === errorCode && ('error' === outputUrl.url || 'error' === outputUrl.path)) {
-        errorCode = constants.UPLOAD_EXTENSION;
-      }
-      outputUrls.push(outputUrl);
-    }
-  } else if(constants.NO_ERROR === errorCode) {
-    logger.warn('error commandImgurls: docId = %s access deny', docId);
-    errorCode = constants.UPLOAD;
-  }
-  if (constants.NO_ERROR !== errorCode && 0 == outputUrls.length) {
-    outputData.setStatus('err');
-    outputData.setData(errorCode);
-  } else {
-    outputData.setStatus('ok');
-    outputData.setData({error: errorCode, urls: outputUrls});
-  }
-}
-function* commandPathUrls(conn, cmd, outputData) {
-  let contentDisposition = cmd.getInline() ? constants.CONTENT_DISPOSITION_INLINE :
-    constants.CONTENT_DISPOSITION_ATTACHMENT;
-  let listImages = cmd.getData().map(function callback(currentValue) {
-    return conn.docId + '/' + currentValue;
-  });
-  let urls = yield storage.getSignedUrlsArrayByArray(conn.baseUrl, listImages, commonDefines.c_oAscUrlTypes.Session,
-                                                     contentDisposition);
-  outputData.setStatus('ok');
-  outputData.setData(urls);
-}
-function* commandPathUrl(conn, cmd, outputData) {
-  var contentDisposition = cmd.getInline() ? constants.CONTENT_DISPOSITION_INLINE :
-    constants.CONTENT_DISPOSITION_ATTACHMENT;
-  var strPath = conn.docId + '/' + cmd.getData();
-  var url = yield storage.getSignedUrl(conn.baseUrl, strPath, commonDefines.c_oAscUrlTypes.Temporary, cmd.getTitle(),
-                                       contentDisposition);
-  var errorCode = constants.NO_ERROR;
-  if (constants.NO_ERROR !== errorCode) {
-    outputData.setStatus('err');
-    outputData.setData(errorCode);
-  } else {
-    outputData.setStatus('ok');
-    outputData.setData(url);
-  }
-}
-function* commandSaveFromOrigin(cmd, outputData) {
-  yield* addRandomKeyTaskCmd(cmd);
-  var queueData = getSaveTask(cmd);
-  queueData.setFromOrigin(true);
-  yield* docsCoServer.addTask(queueData, constants.QUEUE_PRIORITY_LOW);
-  outputData.setStatus('ok');
-  outputData.setData(cmd.getSaveKey());
-}
-function* commandSetPassword(conn, cmd, outputData) {
-  let hasDocumentPassword = false;
-  let selectRes = yield taskResult.select(cmd.getDocId());
-  if (selectRes.length > 0) {
-    let row = selectRes[0];
-    hasPasswordCol = undefined !== row.password;
-    if (taskResult.FileStatus.Ok === row.status && sqlBase.DocumentPassword.prototype.getCurPassword(cmd.getDocId(), row.password)) {
-      hasDocumentPassword = true;
-    }
-  }
-  logger.debug('commandSetPassword isEnterCorrectPassword=%s, hasDocumentPassword=%s, hasPasswordCol=%s: docId = %s', conn.isEnterCorrectPassword, hasDocumentPassword, hasPasswordCol, cmd.getDocId());
-  if (cfgOpenProtectedFile && (conn.isEnterCorrectPassword || !hasDocumentPassword) && hasPasswordCol) {
-    let updateMask = new taskResult.TaskResultData();
-    updateMask.key = cmd.getDocId();
-    updateMask.status = taskResult.FileStatus.Ok;
-
-    let newChangesLastDate = new Date();
-    newChangesLastDate.setMilliseconds(0);//remove milliseconds avoid issues with MySQL datetime rounding
-
-    var task = new taskResult.TaskResultData();
-    task.key = cmd.getDocId();
-    task.password = cmd.getPassword() || "";
-    let changeInfo = null;
-    if (conn.user) {
-      changeInfo = task.innerPasswordChange = docsCoServer.getExternalChangeInfo(conn.user, newChangesLastDate.getTime());
-    }
-
-    var upsertRes = yield taskResult.updateIf(task, updateMask);
-    if (upsertRes.affectedRows > 0) {
-      outputData.setStatus('ok');
-      if (!conn.isEnterCorrectPassword) {
-        docsCoServer.modifyConnectionForPassword(conn, true);
-      }
-      yield docsCoServer.resetForceSaveAfterChanges(cmd.getDocId(), newChangesLastDate.getTime(), 0, utils.getBaseUrlByConnection(conn), changeInfo);
-    } else {
-      logger.debug('commandSetPassword sql update error: docId = %s', cmd.getDocId());
-      outputData.setStatus('err');
-      outputData.setData(constants.PASSWORD);
-    }
-  } else {
-    outputData.setStatus('err');
-    outputData.setData(constants.PASSWORD);
-  }
-}
-function* commandChangeDocInfo(conn, cmd, outputData) {
-  let res = yield docsCoServer.changeConnectionInfo(conn, cmd);
-  if(res) {
-    outputData.setStatus('ok');
-  } else {
-    outputData.setStatus('err');
-    outputData.setData(constants.CHANGE_DOC_INFO);
-  }
-}
-function checkAuthorizationLength(authorization, data){
-  //todo it is stub (remove in future versions)
-  //8kb(https://stackoverflow.com/questions/686217/maximum-on-http-header-values) - 1kb(for other header)
-  let res = authorization.length < 7168;
-  if (!res) {
-    logger.warn('authorization too long: docId = %s; length=%d', data.getKey(), authorization.length);
-    data.setChangeUrl(undefined);
-    //for backward compatibility. remove this when Community is ready
-    data.setChangeHistory({});
-  }
-  return res;
-}
-function* commandSfcCallback(cmd, isSfcm, isEncrypted) {
-  var docId = cmd.getDocId();
-  logger.debug('Start commandSfcCallback: docId = %s', docId);
-  var statusInfo = cmd.getStatusInfo();
-  //setUserId - set from changes in convert
-  //setUserActionId - used in case of save without changes(forgotten files)
-  const userLastChangeId = cmd.getUserId() || cmd.getUserActionId();
-  const userLastChangeIndex = cmd.getUserIndex() || cmd.getUserActionIndex();
-  let replyStr;
-  if (constants.EDITOR_CHANGES !== statusInfo || isSfcm) {
-    var saveKey = cmd.getSaveKey();
-    var isError = constants.NO_ERROR != statusInfo;
-    var isErrorCorrupted = constants.CONVERT_CORRUPTED == statusInfo;
-    var savePathDoc = saveKey + '/' + cmd.getOutputPath();
-    var savePathChanges = saveKey + '/changes.zip';
-    var savePathHistory = saveKey + '/changesHistory.json';
-    var forceSave = cmd.getForceSave();
-    var forceSaveType = forceSave ? forceSave.getType() : commonDefines.c_oAscForceSaveTypes.Command;
-    let forceSaveUserId = forceSave ? forceSave.getAuthorUserId() : undefined;
-    let forceSaveUserIndex = forceSave ? forceSave.getAuthorUserIndex() : undefined;
-    let callbackUserIndex = (forceSaveUserIndex || 0 === forceSaveUserIndex) ? forceSaveUserIndex : userLastChangeIndex;
-    let uri, baseUrl, wopiParams;
-    let selectRes = yield taskResult.select(docId);
-    let row = selectRes.length > 0 ? selectRes[0] : null;
-    if (row) {
-      if (row.callback) {
-        uri = sqlBase.UserCallback.prototype.getCallbackByUserIndex(docId, row.callback, callbackUserIndex);
-        wopiParams = wopiClient.parseWopiCallback(docId, uri, row.callback);
-      }
-      if (row.baseurl) {
-        baseUrl = row.baseurl;
-      }
-    }
-    var isSfcmSuccess = false;
-    let storeForgotten = false;
-    let needRetry = false;
-    var statusOk;
-    var statusErr;
-    if (isSfcm) {
-      statusOk = docsCoServer.c_oAscServerStatus.MustSaveForce;
-      statusErr = docsCoServer.c_oAscServerStatus.CorruptedForce;
-    } else {
-      statusOk = docsCoServer.c_oAscServerStatus.MustSave;
-      statusErr = docsCoServer.c_oAscServerStatus.Corrupted;
-    }
-    let recoverTask = new taskResult.TaskResultData();
-    recoverTask.status = taskResult.FileStatus.Ok;
-    recoverTask.statusInfo = constants.NO_ERROR;
-    let updateIfTask = new taskResult.TaskResultData();
-    updateIfTask.status = taskResult.FileStatus.UpdateVersion;
-    updateIfTask.statusInfo = Math.floor(Date.now() / 60000);//minutes
-    let updateIfRes;
-
-    let updateMask = new taskResult.TaskResultData();
-    updateMask.key = docId;
-    if (row) {
-      if (isEncrypted) {
-        recoverTask.status = updateMask.status = row.status;
-        recoverTask.statusInfo = updateMask.statusInfo = row.status_info;
-      } else if ((taskResult.FileStatus.SaveVersion === row.status && cmd.getStatusInfoIn() === row.status_info) ||
-        taskResult.FileStatus.UpdateVersion === row.status) {
-        if (taskResult.FileStatus.UpdateVersion === row.status) {
-          updateIfRes = {affectedRows: 1};
-        }
-        recoverTask.status = taskResult.FileStatus.SaveVersion;
-        recoverTask.statusInfo = cmd.getStatusInfoIn();
-        updateMask.status = row.status;
-        updateMask.statusInfo = row.status_info;
-      } else {
-        updateIfRes = {affectedRows: 0};
-      }
-    } else {
-      isError = true;
-    }
-<<<<<<< HEAD
-    if (uri && baseUrl) {
-      logger.debug('Callback commandSfcCallback: docId = %s callback = %s', docId, uri);
-=======
-    if (getRes && userLastChangeId) {
-      logger.debug('Callback commandSfcCallback: docId = %s callback = %s', docId, getRes.server.href);
->>>>>>> 6c78acf8
-      var outputSfc = new commonDefines.OutputSfcData();
-      outputSfc.setKey(docId);
-      outputSfc.setEncrypted(isEncrypted);
-      var users = [];
-      let isOpenFromForgotten = false;
-      if (userLastChangeId) {
-        users.push(userLastChangeId);
-      }
-      outputSfc.setUsers(users);
-      if (!isSfcm) {
-        var actions = [];
-        //use UserId case UserActionId miss in gc convertion
-        var userActionId = cmd.getUserActionId() || cmd.getUserId();
-        if (userActionId) {
-          actions.push(new commonDefines.OutputAction(commonDefines.c_oAscUserAction.Out, userActionId));
-        }
-        outputSfc.setActions(actions);
-      } else if(forceSaveUserId) {
-        outputSfc.setActions([new commonDefines.OutputAction(commonDefines.c_oAscUserAction.ForceSaveButton, forceSaveUserId)]);
-      }
-      outputSfc.setUserData(cmd.getUserData());
-      if (!isError || isErrorCorrupted) {
-        try {
-          let forgottenId = cfgForgottenFiles + '/' + docId;
-          let forgotten = yield storage.listObjects(forgottenId);
-          let isSendHistory = 0 === forgotten.length;
-          if (!isSendHistory) {
-            //check indicator file to determine if opening was from the forgotten file
-            var forgottenMarkPath = docId + '/' + cfgForgottenFilesName + '.txt';
-            var forgottenMark = yield storage.listObjects(forgottenMarkPath);
-            isOpenFromForgotten = 0 !== forgottenMark.length;
-            isSendHistory = !isOpenFromForgotten;
-            logger.debug('commandSfcCallback forgotten no empty: docId = %s isSendHistory = %s', docId, isSendHistory);
-          }
-          if (isSendHistory && !isEncrypted) {
-            //don't send history info because changes isn't from file in storage
-            var data = yield storage.getObject(savePathHistory);
-            outputSfc.setChangeHistory(JSON.parse(data.toString('utf-8')));
-            let changeUrl = yield storage.getSignedUrl(baseUrl, savePathChanges,
-                                                       commonDefines.c_oAscUrlTypes.Temporary);
-            outputSfc.setChangeUrl(changeUrl);
-          } else {
-            //for backward compatibility. remove this when Community is ready
-            outputSfc.setChangeHistory({});
-          }
-          let url = yield storage.getSignedUrl(baseUrl, savePathDoc, commonDefines.c_oAscUrlTypes.Temporary);
-          outputSfc.setUrl(url);
-        } catch (e) {
-          logger.error('Error commandSfcCallback: docId = %s\r\n%s', docId, e.stack);
-        }
-        if (outputSfc.getUrl() && outputSfc.getUsers().length > 0) {
-          outputSfc.setStatus(statusOk);
-        } else {
-          isError = true;
-        }
-      }
-      if (isError) {
-        outputSfc.setStatus(statusErr);
-      }
-      if (isSfcm) {
-        let selectRes = yield taskResult.select(docId);
-        let row = selectRes.length > 0 ? selectRes[0] : null;
-        //send only if FileStatus.Ok to prevent forcesave after final save
-        if (row && row.status == taskResult.FileStatus.Ok) {
-          if (forceSave) {
-            let forceSaveDate = forceSave.getTime() ? new Date(forceSave.getTime()): new Date();
-            outputSfc.setForceSaveType(forceSaveType);
-            outputSfc.setLastSave(forceSaveDate.toISOString());
-          }
-          try {
-            if (wopiParams) {
-              let data = yield storage.getObject(savePathDoc);
-              replyStr = yield wopiClient.putFile(wopiParams, data, userLastChangeId);
-            } else {
-              replyStr = yield* docsCoServer.sendServerRequest(docId, uri, outputSfc, checkAuthorizationLength);
-            }
-            let replyData = docsCoServer.parseReplyData(docId, replyStr);
-            isSfcmSuccess = replyData && commonDefines.c_oAscServerCommandErrors.NoError == replyData.error;
-            if (replyData && commonDefines.c_oAscServerCommandErrors.NoError != replyData.error) {
-              logger.warn('sendServerRequest returned an error: docId = %s; data = %s', docId, replyStr);
-            }
-          } catch (err) {
-            logger.error('sendServerRequest error: docId = %s;url = %s;data = %j\r\n%s', docId, uri, outputSfc, err.stack);
-          }
-        }
-      } else {
-        //if anybody in document stop save
-        let editorsCount = yield docsCoServer.getEditorsCountPromise(docId);
-        logger.debug('commandSfcCallback presence: docId = %s count = %d', docId, editorsCount);
-        if (0 === editorsCount || (isEncrypted && 1 === editorsCount)) {
-          if (!updateIfRes) {
-            updateIfRes = yield taskResult.updateIf(updateIfTask, updateMask);
-          }
-          if (updateIfRes.affectedRows > 0) {
-            let actualForceSave = yield docsCoServer.editorData.getForceSave(docId);
-            let forceSaveDate = (actualForceSave && actualForceSave.time) ? new Date(actualForceSave.time) : new Date();
-            let notModified = actualForceSave && true === actualForceSave.ended;
-            outputSfc.setLastSave(forceSaveDate.toISOString());
-            outputSfc.setNotModified(notModified);
-
-            updateMask.status = updateIfTask.status;
-            updateMask.statusInfo = updateIfTask.statusInfo;
-            try {
-              if (wopiParams) {
-                let data = yield storage.getObject(savePathDoc);
-                replyStr = yield wopiClient.putFile(wopiParams, data, userLastChangeId);
-              } else {
-                replyStr = yield* docsCoServer.sendServerRequest(docId, uri, outputSfc, checkAuthorizationLength);
-              }
-            } catch (err) {
-              logger.error('sendServerRequest error: docId = %s;url = %s;data = %j\r\n%s', docId, uri, outputSfc, err.stack);
-              if (!isEncrypted && !docsCoServer.getIsShutdown() && (!err.statusCode || retryHttpStatus.has(err.statusCode.toString()))) {
-                let attempt = cmd.getAttempt() || 0;
-                if (attempt < cfgCallbackBackoffOptions.retries) {
-                  needRetry = true;
-                } else {
-                  logger.warn('commandSfcCallback backoff limit exceeded: docId = %s', docId);
-                }
-              }
-            }
-            var requestRes = false;
-            var replyData = docsCoServer.parseReplyData(docId, replyStr);
-            if (replyData && commonDefines.c_oAscServerCommandErrors.NoError == replyData.error) {
-              //в случае comunity server придет запрос в CommandService проверяем результат
-              var savedVal = yield docsCoServer.editorData.getdelSaved(docId);
-              requestRes = (null == savedVal || '1' === savedVal);
-            }
-            if (replyData && commonDefines.c_oAscServerCommandErrors.NoError != replyData.error) {
-              logger.warn('sendServerRequest returned an error: docId = %s; data = %s', docId, replyStr);
-            }
-            if (requestRes) {
-              updateIfTask = undefined;
-              yield docsCoServer.cleanDocumentOnExitPromise(docId, true, callbackUserIndex);
-              if (isOpenFromForgotten) {
-                //remove forgotten file in cache
-                yield cleanupCache(docId);
-              }
-            } else {
-              storeForgotten = true;
-            }
-          } else {
-            updateIfTask = undefined;
-          }
-        }
-      }
-    } else {
-      logger.warn('Empty Callback or userLastChangeId=%s commandSfcCallback: docId = %s', userLastChangeId, docId);
-      storeForgotten = true;
-    }
-    if (undefined !== updateIfTask && !isSfcm) {
-      logger.debug('commandSfcCallback restore %d status: docId = %s', recoverTask.status, docId);
-      updateIfTask.status = recoverTask.status;
-      updateIfTask.statusInfo = recoverTask.statusInfo;
-      updateIfRes = yield taskResult.updateIf(updateIfTask, updateMask);
-      if (!(updateIfRes.affectedRows > 0)) {
-        logger.debug('commandSfcCallback restore %d status failed: docId = %s', recoverTask.status, docId);
-      }
-    }
-    if (storeForgotten && !needRetry && !isEncrypted && (!isError || isErrorCorrupted)) {
-      try {
-        logger.warn("storeForgotten: docId = %s", docId);
-        let forgottenName = cfgForgottenFilesName + pathModule.extname(cmd.getOutputPath());
-        yield storage.copyObject(savePathDoc, cfgForgottenFiles + '/' + docId + '/' + forgottenName);
-      } catch (err) {
-        logger.error('Error storeForgotten: docId = %s\r\n%s', docId, err.stack);
-      }
-    }
-    if (forceSave) {
-      yield* docsCoServer.setForceSave(docId, forceSave, cmd, isSfcmSuccess && !isError);
-    }
-    if (needRetry) {
-      let attempt = cmd.getAttempt() || 0;
-      cmd.setAttempt(attempt + 1);
-      let queueData = new commonDefines.TaskQueueData();
-      queueData.setCmd(cmd);
-      let timeout = retry.createTimeout(attempt, cfgCallbackBackoffOptions.timeout);
-      logger.debug('commandSfcCallback backoff timeout = %d : docId = %s', timeout, docId);
-      yield* docsCoServer.addDelayed(queueData, timeout);
-    }
-  } else {
-    logger.debug('commandSfcCallback cleanDocumentOnExitNoChangesPromise: docId = %s', docId);
-    yield docsCoServer.cleanDocumentOnExitNoChangesPromise(docId, undefined, userLastChangeIndex, true);
-  }
-
-  if ((docsCoServer.getIsShutdown() && !isSfcm) || cmd.getRedisKey()) {
-    let keyRedis = cmd.getRedisKey() ? cmd.getRedisKey() : redisKeyShutdown;
-    yield docsCoServer.editorData.removeShutdown(keyRedis, docId);
-  }
-  logger.debug('End commandSfcCallback: docId = %s', docId);
-  return replyStr;
-}
-function* commandSendMMCallback(cmd) {
-  var docId = cmd.getDocId();
-  logger.debug('Start commandSendMMCallback: docId = %s', docId);
-  var saveKey = cmd.getSaveKey();
-  var statusInfo = cmd.getStatusInfo();
-  var outputSfc = new commonDefines.OutputSfcData();
-  outputSfc.setKey(docId);
-  if (constants.NO_ERROR == statusInfo) {
-    outputSfc.setStatus(docsCoServer.c_oAscServerStatus.MailMerge);
-  } else {
-    outputSfc.setStatus(docsCoServer.c_oAscServerStatus.Corrupted);
-  }
-  var mailMergeSendData = cmd.getMailMergeSend();
-  var outputMailMerge = new commonDefines.OutputMailMerge(mailMergeSendData);
-  outputSfc.setMailMerge(outputMailMerge);
-  outputSfc.setUsers([mailMergeSendData.getUserId()]);
-  var data = yield storage.getObject(saveKey + '/' + cmd.getOutputPath());
-  var xml = data.toString('utf8');
-  var files = xml.match(/[< ]file.*?\/>/g);
-  var recordRemain = (mailMergeSendData.getRecordTo() - mailMergeSendData.getRecordFrom() + 1);
-  var recordIndexStart = mailMergeSendData.getRecordCount() - recordRemain;
-  for (var i = 0; i < files.length; ++i) {
-    var file = files[i];
-    var fieldRes = /field=["'](.*?)["']/.exec(file);
-    outputMailMerge.setTo(fieldRes[1]);
-    outputMailMerge.setRecordIndex(recordIndexStart + i);
-    var pathRes = /path=["'](.*?)["']/.exec(file);
-    var signedUrl = yield storage.getSignedUrl(mailMergeSendData.getBaseUrl(), saveKey + '/' + pathRes[1],
-                                               commonDefines.c_oAscUrlTypes.Temporary);
-    outputSfc.setUrl(signedUrl);
-    var uri = mailMergeSendData.getUrl();
-    var replyStr = null;
-    try {
-      replyStr = yield* docsCoServer.sendServerRequest(docId, uri, outputSfc);
-    } catch (err) {
-      replyStr = null;
-      logger.error('sendServerRequest error: docId = %s;url = %s;data = %j\r\n%s', docId, uri, outputSfc, err.stack);
-    }
-    var replyData = docsCoServer.parseReplyData(docId, replyStr);
-    if (!(replyData && commonDefines.c_oAscServerCommandErrors.NoError == replyData.error)) {
-      var recordErrorCount = mailMergeSendData.getRecordErrorCount();
-      recordErrorCount++;
-      outputMailMerge.setRecordErrorCount(recordErrorCount);
-      mailMergeSendData.setRecordErrorCount(recordErrorCount);
-    }
-    if (replyData && commonDefines.c_oAscServerCommandErrors.NoError != replyData.error) {
-      logger.warn('sendServerRequest returned an error: docId = %s; data = %s', docId, replyStr);
-    }
-  }
-  var newRecordFrom = mailMergeSendData.getRecordFrom() + Math.max(files.length, 1);
-  if (newRecordFrom <= mailMergeSendData.getRecordTo()) {
-    mailMergeSendData.setRecordFrom(newRecordFrom);
-    yield* addRandomKeyTaskCmd(cmd);
-    var queueData = getSaveTask(cmd);
-    yield* docsCoServer.addTask(queueData, constants.QUEUE_PRIORITY_LOW);
-  } else {
-    logger.debug('End MailMerge: docId = %s', docId);
-  }
-  logger.debug('End commandSendMMCallback: docId = %s', docId);
-}
-
-exports.openDocument = function(conn, cmd, opt_upsertRes, opt_bIsRestore) {
-  return co(function* () {
-    var outputData;
-    var docId = conn ? conn.docId : 'null';
-    try {
-      var startDate = null;
-      if(clientStatsD) {
-        startDate = new Date();
-      }
-      logger.debug('Start command: docId = %s %s', docId, JSON.stringify(cmd));
-      outputData = new OutputData(cmd.getCommand());
-      let res = true;
-      switch (cmd.getCommand()) {
-        case 'open':
-          yield* commandOpen(conn, cmd, outputData, opt_upsertRes, opt_bIsRestore);
-          break;
-        case 'reopen':
-          res = yield* commandReopen(conn, cmd, outputData);
-          break;
-        case 'imgurls':
-          yield* commandImgurls(conn, cmd, outputData);
-          break;
-        case 'pathurl':
-          yield* commandPathUrl(conn, cmd, outputData);
-          break;
-        case 'pathurls':
-          yield* commandPathUrls(conn, cmd, outputData);
-          break;
-        case 'setpassword':
-          yield* commandSetPassword(conn, cmd, outputData);
-          break;
-        case 'changedocinfo':
-          yield* commandChangeDocInfo(conn, cmd, outputData);
-          break;
-        default:
-          res = false;
-          break;
-      }
-      if(!res){
-          outputData.setStatus('err');
-          outputData.setData(constants.UNKNOWN);
-      }
-      if(clientStatsD) {
-        clientStatsD.timing('coauth.openDocument.' + cmd.getCommand(), new Date() - startDate);
-      }
-    }
-    catch (e) {
-      logger.error('Error openDocument: docId = %s\r\n%s', docId, e.stack);
-      if (!outputData) {
-        outputData = new OutputData();
-      }
-      outputData.setStatus('err');
-      outputData.setData(constants.UNKNOWN);
-    }
-    finally {
-      if (outputData && outputData.getStatus()) {
-        logger.debug('Response command: docId = %s %s', docId, JSON.stringify(outputData));
-        docsCoServer.sendData(conn, new OutputDataWrap('documentOpen', outputData));
-      }
-      logger.debug('End command: docId = %s', docId);
-    }
-  });
-};
-exports.downloadAs = function(req, res) {
-  return co(function* () {
-    var docId = 'null';
-    try {
-      var startDate = null;
-      if(clientStatsD) {
-        startDate = new Date();
-      }
-      var strCmd = req.query['cmd'];
-      var cmd = new commonDefines.InputCommand(JSON.parse(strCmd));
-      docId = cmd.getDocId();
-      logger.debug('Start downloadAs: docId = %s %s', docId, strCmd);
-
-      if (cfgTokenEnableBrowser) {
-        var isValidJwt = false;
-        if (cmd.getTokenDownload()) {
-          let checkJwtRes = docsCoServer.checkJwt(docId, cmd.getTokenDownload(), commonDefines.c_oAscSecretType.Browser);
-          if (checkJwtRes.decoded) {
-            isValidJwt = true;
-            cmd.setFormat(checkJwtRes.decoded.fileType);
-            cmd.setUrl(checkJwtRes.decoded.url);
-            cmd.setWithAuthorization(true);
-          } else {
-            logger.warn('Error downloadAs jwt: docId = %s\r\n%s', docId, checkJwtRes.description);
-          }
-        } else {
-          let checkJwtRes = docsCoServer.checkJwt(docId, cmd.getTokenSession(), commonDefines.c_oAscSecretType.Session);
-          if (checkJwtRes.decoded) {
-            let decoded = checkJwtRes.decoded;
-            var doc = checkJwtRes.decoded.document;
-            if (!doc.permissions || (false !== doc.permissions.download || false !== doc.permissions.print)) {
-              isValidJwt = true;
-              docId = doc.key;
-              cmd.setDocId(doc.key);
-              cmd.setUserIndex(decoded.editorConfig && decoded.editorConfig.user && decoded.editorConfig.user.index);
-            } else {
-              logger.warn('Error downloadAs jwt: docId = %s\r\n%s', docId, 'access deny');
-            }
-          } else {
-            logger.warn('Error downloadAs jwt: docId = %s\r\n%s', docId, checkJwtRes.description);
-          }
-        }
-        if (!isValidJwt) {
-          res.sendStatus(403);
-          return;
-        }
-      }
-      var selectRes = yield taskResult.select(docId);
-      var row = selectRes.length > 0 ? selectRes[0] : null;
-      let password = row && sqlBase.DocumentPassword.prototype.getCurPassword(cmd.getDocId(), row.password);
-      if (password && !cmd.getWithoutPassword()) {
-        cmd.setSavePassword(password);
-      }
-      cmd.setData(req.body);
-      var outputData = new OutputData(cmd.getCommand());
-      switch (cmd.getCommand()) {
-        case 'save':
-          yield* commandSave(cmd, outputData);
-          break;
-        case 'savefromorigin':
-          yield* commandSaveFromOrigin(cmd, outputData);
-          break;
-        case 'sendmm':
-          yield* commandSendMailMerge(cmd, outputData);
-          break;
-        case 'sfct':
-          yield* commandSfct(cmd, outputData);
-          break;
-        default:
-          outputData.setStatus('err');
-          outputData.setData(constants.UNKNOWN);
-          break;
-      }
-      var strRes = JSON.stringify(outputData);
-      res.setHeader('Content-Type', 'application/json');
-      res.send(strRes);
-      logger.debug('End downloadAs: docId = %s %s', docId, strRes);
-      if(clientStatsD) {
-        clientStatsD.timing('coauth.downloadAs.' + cmd.getCommand(), new Date() - startDate);
-      }
-    }
-    catch (e) {
-      logger.error('Error downloadAs: docId = %s\r\n%s', docId, e.stack);
-      res.sendStatus(400);
-    }
-  });
-};
-exports.saveFile = function(req, res) {
-  return co(function*() {
-    let docId = 'null';
-    try {
-      let startDate = null;
-      if (clientStatsD) {
-        startDate = new Date();
-      }
-
-      let strCmd = req.query['cmd'];
-      let cmd = new commonDefines.InputCommand(JSON.parse(strCmd));
-      docId = cmd.getDocId();
-      logger.debug('Start saveFile: docId = %s', docId);
-
-      if (cfgTokenEnableBrowser) {
-        let isValidJwt = false;
-        let checkJwtRes = docsCoServer.checkJwt(docId, cmd.getTokenSession(), commonDefines.c_oAscSecretType.Session);
-        if (checkJwtRes.decoded) {
-          let doc = checkJwtRes.decoded.document;
-          var edit = checkJwtRes.decoded.editorConfig;
-          if (doc.ds_encrypted && !edit.ds_view && !edit.ds_isCloseCoAuthoring) {
-            isValidJwt = true;
-            docId = doc.key;
-            cmd.setDocId(doc.key);
-          } else {
-            logger.warn('Error saveFile jwt: docId = %s\r\n%s', docId, 'access deny');
-          }
-        } else {
-          logger.warn('Error saveFile jwt: docId = %s\r\n%s', docId, checkJwtRes.description);
-        }
-        if (!isValidJwt) {
-          res.sendStatus(403);
-          return;
-        }
-      }
-      cmd.setStatusInfo(constants.NO_ERROR);
-      yield* addRandomKeyTaskCmd(cmd);
-      cmd.setOutputPath(constants.OUTPUT_NAME + pathModule.extname(cmd.getOutputPath()));
-      yield storage.putObject(cmd.getSaveKey() + '/' + cmd.getOutputPath(), req.body, req.body.length);
-      let replyStr = yield* commandSfcCallback(cmd, false, true);
-      if (replyStr) {
-        utils.fillResponseSimple(res, replyStr, 'application/json');
-      } else {
-        res.sendStatus(400);
-      }
-      logger.debug('End saveFile: docId = %s %s', docId, replyStr);
-      if (clientStatsD) {
-        clientStatsD.timing('coauth.saveFile', new Date() - startDate);
-      }
-    }
-    catch (e) {
-      logger.error('Error saveFile: docId = %s\r\n%s', docId, e.stack);
-      res.sendStatus(400);
-    }
-  });
-};
-exports.saveFromChanges = function(docId, statusInfo, optFormat, opt_userId, opt_userIndex, opt_queue) {
-  return co(function* () {
-    try {
-      var startDate = null;
-      if(clientStatsD) {
-        startDate = new Date();
-      }
-      logger.debug('Start saveFromChanges: docId = %s', docId);
-      var task = new taskResult.TaskResultData();
-      task.key = docId;
-      //делаем select, потому что за время timeout информация могла измениться
-      var selectRes = yield taskResult.select(docId);
-      var row = selectRes.length > 0 ? selectRes[0] : null;
-      if (row && row.status == taskResult.FileStatus.SaveVersion && row.status_info == statusInfo) {
-        if (null == optFormat) {
-          if (cfgAssemblyFormatAsOrigin && row.change_id && constants.AVS_OFFICESTUDIO_FILE_UNKNOWN !== row.change_id) {
-            optFormat = row.change_id;
-          } else {
-            optFormat = constants.AVS_OFFICESTUDIO_FILE_OTHER_TEAMLAB_INNER;
-          }
-        }
-        var cmd = new commonDefines.InputCommand();
-        cmd.setCommand('sfc');
-        cmd.setDocId(docId);
-        cmd.setOutputFormat(optFormat);
-        cmd.setStatusInfoIn(statusInfo);
-        cmd.setUserActionId(opt_userId);
-        cmd.setUserActionIndex(opt_userIndex);
-        let docPassword = row && sqlBase.DocumentPassword.prototype.getDocPassword(cmd.getDocId(), row.password);
-        if (docPassword.current) {
-          cmd.setSavePassword(docPassword.current);
-          if (docPassword.change) {
-            cmd.setExternalChangeInfo(docPassword.change);
-          }
-        }
-        yield* addRandomKeyTaskCmd(cmd);
-        var queueData = getSaveTask(cmd);
-        queueData.setFromChanges(true);
-        yield* docsCoServer.addTask(queueData, constants.QUEUE_PRIORITY_NORMAL, opt_queue);
-        if (docsCoServer.getIsShutdown()) {
-          yield docsCoServer.editorData.addShutdown(redisKeyShutdown, docId);
-        }
-        logger.debug('AddTask saveFromChanges: docId = %s', docId);
-      } else {
-        if (row) {
-          logger.debug('saveFromChanges status mismatch: docId = %s; row: %d; %d; expected: %d', docId, row.status, row.status_info, statusInfo);
-        }
-      }
-      if (clientStatsD) {
-        clientStatsD.timing('coauth.saveFromChanges', new Date() - startDate);
-      }
-    }
-    catch (e) {
-      logger.error('Error saveFromChanges: docId = %s\r\n%s', docId, e.stack);
-    }
-  });
-};
-exports.receiveTask = function(data, ack) {
-  return co(function* () {
-    var docId = 'null';
-    try {
-      var task = new commonDefines.TaskQueueData(JSON.parse(data));
-      if (task) {
-        var cmd = task.getCmd();
-        docId = cmd.getDocId();
-        logger.debug('Start receiveTask: docId = %s %s', docId, data);
-        var updateTask = yield* getUpdateResponse(cmd);
-        var updateRes = yield taskResult.update(updateTask);
-        if (updateRes.affectedRows > 0) {
-          var outputData = new OutputData(cmd.getCommand());
-          var command = cmd.getCommand();
-          var additionalOutput = {needUrlKey: null, needUrlMethod: null, needUrlType: null, needUrlIsCorrectPassword: undefined, creationDate: undefined};
-          if ('open' == command || 'reopen' == command) {
-            yield* getOutputData(cmd, outputData, cmd.getDocId(), null, additionalOutput);
-          } else if ('save' == command || 'savefromorigin' == command || 'sfct' == command) {
-            yield* getOutputData(cmd, outputData, cmd.getSaveKey(), null, additionalOutput);
-          } else if ('sfcm' == command) {
-            yield* commandSfcCallback(cmd, true);
-          } else if ('sfc' == command) {
-            yield* commandSfcCallback(cmd, false);
-          } else if ('sendmm' == command) {
-            yield* commandSendMMCallback(cmd);
-          } else if ('conv' == command) {
-            //nothing
-          }
-          if (outputData.getStatus()) {
-            logger.debug('Send receiveTask: docId = %s %s', docId, JSON.stringify(outputData));
-            var output = new OutputDataWrap('documentOpen', outputData);
-            yield* docsCoServer.publish({
-                                          type: commonDefines.c_oPublishType.receiveTask, cmd: cmd, output: output,
-                                          needUrlKey: additionalOutput.needUrlKey,
-                                          needUrlMethod: additionalOutput.needUrlMethod,
-                                          needUrlType: additionalOutput.needUrlType,
-                                          needUrlIsCorrectPassword: additionalOutput.needUrlIsCorrectPassword,
-                                          creationDate: additionalOutput.creationDate
-                                        });
-          }
-        }
-        logger.debug('End receiveTask: docId = %s', docId);
-      }
-    } catch (err) {
-      logger.debug('Error receiveTask: docId = %s\r\n%s', docId, err.stack);
-    } finally {
-      ack();
-    }
-  });
-};
-
-exports.cleanupCache = cleanupCache;
-exports.commandSfctByCmd = commandSfctByCmd;
-exports.commandOpenStartPromise = commandOpenStartPromise;
-exports.OutputDataWrap = OutputDataWrap;
-exports.OutputData = OutputData;
+/*
+ * (c) Copyright Ascensio System SIA 2010-2019
+ *
+ * This program is a free software product. You can redistribute it and/or
+ * modify it under the terms of the GNU Affero General Public License (AGPL)
+ * version 3 as published by the Free Software Foundation. In accordance with
+ * Section 7(a) of the GNU AGPL its Section 15 shall be amended to the effect
+ * that Ascensio System SIA expressly excludes the warranty of non-infringement
+ * of any third-party rights.
+ *
+ * This program is distributed WITHOUT ANY WARRANTY; without even the implied
+ * warranty of MERCHANTABILITY or FITNESS FOR A PARTICULAR  PURPOSE. For
+ * details, see the GNU AGPL at: http://www.gnu.org/licenses/agpl-3.0.html
+ *
+ * You can contact Ascensio System SIA at 20A-12 Ernesta Birznieka-Upisha
+ * street, Riga, Latvia, EU, LV-1050.
+ *
+ * The  interactive user interfaces in modified source and object code versions
+ * of the Program must display Appropriate Legal Notices, as required under
+ * Section 5 of the GNU AGPL version 3.
+ *
+ * Pursuant to Section 7(b) of the License you must retain the original Product
+ * logo when distributing the program. Pursuant to Section 7(e) we decline to
+ * grant you any rights under trademark law for use of our trademarks.
+ *
+ * All the Product's GUI elements, including illustrations and icon sets, as
+ * well as technical writing content are licensed under the terms of the
+ * Creative Commons Attribution-ShareAlike 4.0 International. See the License
+ * terms at http://creativecommons.org/licenses/by-sa/4.0/legalcode
+ *
+ */
+
+'use strict';
+const crypto = require('crypto');
+var pathModule = require('path');
+var urlModule = require('url');
+var co = require('co');
+const ms = require('ms');
+const retry = require('retry');
+const MultiRange = require('multi-integer-range').MultiRange;
+var sqlBase = require('./baseConnector');
+var docsCoServer = require('./DocsCoServer');
+var taskResult = require('./taskresult');
+var wopiClient = require('./wopiClient');
+var logger = require('./../../Common/sources/logger');
+var utils = require('./../../Common/sources/utils');
+var constants = require('./../../Common/sources/constants');
+var commonDefines = require('./../../Common/sources/commondefines');
+var storage = require('./../../Common/sources/storage-base');
+var formatChecker = require('./../../Common/sources/formatchecker');
+var statsDClient = require('./../../Common/sources/statsdclient');
+var config = require('config');
+var config_server = config.get('services.CoAuthoring.server');
+var config_utils = config.get('services.CoAuthoring.utils');
+
+
+var cfgTypesUpload = config_utils.get('limits_image_types_upload');
+var cfgImageSize = config_server.get('limits_image_size');
+var cfgImageDownloadTimeout = config_server.get('limits_image_download_timeout');
+var cfgRedisPrefix = config.get('services.CoAuthoring.redis.prefix');
+var cfgTokenEnableBrowser = config.get('services.CoAuthoring.token.enable.browser');
+const cfgForgottenFiles = config_server.get('forgottenfiles');
+const cfgForgottenFilesName = config_server.get('forgottenfilesname');
+const cfgOpenProtectedFile = config_server.get('openProtectedFile');
+const cfgExpUpdateVersionStatus = ms(config.get('services.CoAuthoring.expire.updateVersionStatus'));
+const cfgCallbackBackoffOptions = config.get('services.CoAuthoring.callbackBackoffOptions');
+const cfgAssemblyFormatAsOrigin = config.get('services.CoAuthoring.server.assemblyFormatAsOrigin');
+const cfgCallbackRequestTimeout = config.get('services.CoAuthoring.server.callbackRequestTimeout');
+
+var SAVE_TYPE_PART_START = 0;
+var SAVE_TYPE_PART = 1;
+var SAVE_TYPE_COMPLETE = 2;
+var SAVE_TYPE_COMPLETE_ALL = 3;
+
+var clientStatsD = statsDClient.getClient();
+var redisKeyShutdown = cfgRedisPrefix + constants.REDIS_KEY_SHUTDOWN;
+let hasPasswordCol = false;//stub on upgradev630.sql update failure
+
+const retryHttpStatus = new MultiRange(cfgCallbackBackoffOptions.httpStatus);
+
+function OutputDataWrap(type, data) {
+  this['type'] = type;
+  this['data'] = data;
+}
+OutputDataWrap.prototype = {
+  fromObject: function(data) {
+    this['type'] = data['type'];
+    this['data'] = new OutputData();
+    this['data'].fromObject(data['data']);
+  },
+  getType: function() {
+    return this['type'];
+  },
+  setType: function(data) {
+    this['type'] = data;
+  },
+  getData: function() {
+    return this['data'];
+  },
+  setData: function(data) {
+    this['data'] = data;
+  }
+};
+function OutputData(type) {
+  this['type'] = type;
+  this['status'] = undefined;
+  this['data'] = undefined;
+}
+OutputData.prototype = {
+  fromObject: function(data) {
+    this['type'] = data['type'];
+    this['status'] = data['status'];
+    this['data'] = data['data'];
+  },
+  getType: function() {
+    return this['type'];
+  },
+  setType: function(data) {
+    this['type'] = data;
+  },
+  getStatus: function() {
+    return this['status'];
+  },
+  setStatus: function(data) {
+    this['status'] = data;
+  },
+  getData: function() {
+    return this['data'];
+  },
+  setData: function(data) {
+    this['data'] = data;
+  }
+};
+
+function* getOutputData(cmd, outputData, key, optConn, optAdditionalOutput, opt_bIsRestore) {
+  let status, statusInfo, password, creationDate;
+  let selectRes = yield taskResult.select(key);
+  if (selectRes.length > 0) {
+    let row = selectRes[0];
+    status = row.status;
+    statusInfo = row.status_info;
+    password = sqlBase.DocumentPassword.prototype.getCurPassword(key, row.password);
+    creationDate = row.created_at && row.created_at.getTime();
+  }
+  switch (status) {
+    case taskResult.FileStatus.SaveVersion:
+    case taskResult.FileStatus.UpdateVersion:
+    case taskResult.FileStatus.Ok:
+      if(taskResult.FileStatus.Ok == status) {
+        outputData.setStatus('ok');
+      } else if (taskResult.FileStatus.SaveVersion == status ||
+        (!opt_bIsRestore && taskResult.FileStatus.UpdateVersion === status &&
+        Date.now() - statusInfo * 60000 > cfgExpUpdateVersionStatus)) {
+        if ((optConn && optConn.user.view) || optConn.isCloseCoAuthoring) {
+          outputData.setStatus(constants.FILE_STATUS_UPDATE_VERSION);
+        } else {
+          if (taskResult.FileStatus.UpdateVersion === status) {
+            logger.warn("UpdateVersion expired: docId = %s", key);
+          }
+          var updateMask = new taskResult.TaskResultData();
+          updateMask.key = key;
+          updateMask.status = status;
+          updateMask.statusInfo = statusInfo;
+          var updateTask = new taskResult.TaskResultData();
+          updateTask.status = taskResult.FileStatus.Ok;
+          updateTask.statusInfo = constants.NO_ERROR;
+          var updateIfRes = yield taskResult.updateIf(updateTask, updateMask);
+          if (updateIfRes.affectedRows > 0) {
+            outputData.setStatus('ok');
+          } else {
+            outputData.setStatus(constants.FILE_STATUS_UPDATE_VERSION);
+          }
+        }
+      } else {
+        outputData.setStatus(constants.FILE_STATUS_UPDATE_VERSION);
+      }
+      var command = cmd.getCommand();
+      if ('open' != command && 'reopen' != command && !cmd.getOutputUrls()) {
+        var strPath = key + '/' + cmd.getOutputPath();
+        if (optConn) {
+          var contentDisposition = cmd.getInline() ? constants.CONTENT_DISPOSITION_INLINE : constants.CONTENT_DISPOSITION_ATTACHMENT;
+          let url = yield storage.getSignedUrl(optConn.baseUrl, strPath, commonDefines.c_oAscUrlTypes.Temporary,
+                                               cmd.getTitle(),
+                                               contentDisposition);
+          outputData.setData(url);
+        } else if (optAdditionalOutput) {
+          optAdditionalOutput.needUrlKey = strPath;
+          optAdditionalOutput.needUrlMethod = 2;
+          optAdditionalOutput.needUrlType = commonDefines.c_oAscUrlTypes.Temporary;
+        }
+      } else {
+        let encryptedUserPassword = cmd.getPassword();
+        let userPassword;
+        let decryptedPassword;
+        let isCorrectPassword;
+        if (password && encryptedUserPassword) {
+          decryptedPassword = yield utils.decryptPassword(password);
+          userPassword = yield utils.decryptPassword(encryptedUserPassword);
+          isCorrectPassword = decryptedPassword === userPassword;
+        }
+        if(password && !isCorrectPassword) {
+          logger.debug("getOutputData password mismatch: docId = %s", key);
+          if(encryptedUserPassword) {
+            outputData.setStatus('needpassword');
+            outputData.setData(constants.CONVERT_PASSWORD);
+          } else {
+            outputData.setStatus('needpassword');
+            outputData.setData(constants.CONVERT_DRM);
+          }
+        } else if (optConn) {
+          outputData.setData(yield storage.getSignedUrls(optConn.baseUrl, key, commonDefines.c_oAscUrlTypes.Session, creationDate));
+        } else if (optAdditionalOutput) {
+          optAdditionalOutput.needUrlKey = key;
+          optAdditionalOutput.needUrlMethod = 0;
+          optAdditionalOutput.needUrlType = commonDefines.c_oAscUrlTypes.Session;
+          optAdditionalOutput.needUrlIsCorrectPassword = isCorrectPassword;
+          optAdditionalOutput.creationDate = creationDate;
+        }
+      }
+      break;
+    case taskResult.FileStatus.NeedParams:
+      outputData.setStatus('needparams');
+      var settingsPath = key + '/' + 'origin.' + cmd.getFormat();
+      if (optConn) {
+        let url = yield storage.getSignedUrl(optConn.baseUrl, settingsPath, commonDefines.c_oAscUrlTypes.Temporary);
+        outputData.setData(url);
+      } else if (optAdditionalOutput) {
+        optAdditionalOutput.needUrlKey = settingsPath;
+        optAdditionalOutput.needUrlMethod = 1;
+        optAdditionalOutput.needUrlType = commonDefines.c_oAscUrlTypes.Temporary;
+      }
+      break;
+    case taskResult.FileStatus.NeedPassword:
+      outputData.setStatus('needpassword');
+      outputData.setData(statusInfo);
+      break;
+    case taskResult.FileStatus.Err:
+    case taskResult.FileStatus.ErrToReload:
+      outputData.setStatus('err');
+      outputData.setData(statusInfo);
+      if (taskResult.FileStatus.ErrToReload == status) {
+        yield cleanupCache(key);
+      }
+      break;
+    case taskResult.FileStatus.None:
+      outputData.setStatus('none');
+      break;
+    case taskResult.FileStatus.WaitQueue:
+      //task in the queue. response will be after convertion
+      break;
+    default:
+      outputData.setStatus('err');
+      outputData.setData(constants.UNKNOWN);
+      break;
+  }
+}
+function* addRandomKeyTaskCmd(cmd) {
+  var task = yield* taskResult.addRandomKeyTask(cmd.getDocId());
+  cmd.setSaveKey(task.key);
+}
+function* saveParts(cmd, filename) {
+  var result = false;
+  var saveType = cmd.getSaveType();
+  if (SAVE_TYPE_COMPLETE_ALL !== saveType) {
+    let ext = pathModule.extname(filename);
+    let saveIndex = parseInt(cmd.getSaveIndex()) || 1;//prevent path traversal
+    filename = pathModule.basename(filename, ext) + saveIndex + ext;
+  }
+  if ((SAVE_TYPE_PART_START === saveType || SAVE_TYPE_COMPLETE_ALL === saveType) && !cmd.getSaveKey()) {
+    yield* addRandomKeyTaskCmd(cmd);
+  }
+  if (cmd.getUrl()) {
+    result = true;
+  } else {
+    var buffer = cmd.getData();
+    yield storage.putObject(cmd.getSaveKey() + '/' + filename, buffer, buffer.length);
+    //delete data to prevent serialize into json
+    cmd.data = null;
+    result = (SAVE_TYPE_COMPLETE_ALL === saveType || SAVE_TYPE_COMPLETE === saveType);
+  }
+  return result;
+}
+function getSaveTask(cmd) {
+  cmd.setData(null);
+  var queueData = new commonDefines.TaskQueueData();
+  queueData.setCmd(cmd);
+  queueData.setToFile(constants.OUTPUT_NAME + '.' + formatChecker.getStringFromFormat(cmd.getOutputFormat()));
+  //todo paid
+  //if (cmd.vkey) {
+  //  bool
+  //  bPaid;
+  //  Signature.getVKeyParams(cmd.vkey, out bPaid);
+  //  oTaskQueueData.m_bPaid = bPaid;
+  //}
+  return queueData;
+}
+function* getUpdateResponse(cmd) {
+  var updateTask = new taskResult.TaskResultData();
+  updateTask.key = cmd.getSaveKey() ? cmd.getSaveKey() : cmd.getDocId();
+  var statusInfo = cmd.getStatusInfo();
+  if (constants.NO_ERROR == statusInfo) {
+    updateTask.status = taskResult.FileStatus.Ok;
+    let password = cmd.getPassword();
+    if (password) {
+      if (false === hasPasswordCol) {
+        let selectRes = yield taskResult.select(updateTask.key);
+        hasPasswordCol = selectRes.length > 0 && undefined !== selectRes[0].password;
+      }
+      if(hasPasswordCol) {
+        updateTask.password = password;
+      }
+    }
+  } else if (constants.CONVERT_DOWNLOAD == statusInfo) {
+    updateTask.status = taskResult.FileStatus.ErrToReload;
+  } else if (constants.CONVERT_NEED_PARAMS == statusInfo) {
+    updateTask.status = taskResult.FileStatus.NeedParams;
+  } else if (constants.CONVERT_DRM == statusInfo || constants.CONVERT_PASSWORD == statusInfo) {
+    if (cfgOpenProtectedFile) {
+      updateTask.status = taskResult.FileStatus.NeedPassword;
+    } else {
+      updateTask.status = taskResult.FileStatus.Err;
+    }
+  } else if (constants.CONVERT_DEAD_LETTER == statusInfo) {
+    updateTask.status = taskResult.FileStatus.ErrToReload;
+  } else {
+    updateTask.status = taskResult.FileStatus.Err;
+  }
+  updateTask.statusInfo = statusInfo;
+  return updateTask;
+}
+var cleanupCache = co.wrap(function* (docId) {
+  //todo redis ?
+  var res = false;
+  var removeRes = yield taskResult.remove(docId);
+  if (removeRes.affectedRows > 0) {
+    yield storage.deletePath(docId);
+    res = true;
+  }
+  return res;
+});
+
+function commandOpenStartPromise(docId, baseUrl, opt_updateUserIndex, opt_documentCallbackUrl, opt_format) {
+  var task = new taskResult.TaskResultData();
+  task.key = docId;
+  //None instead WaitQueue to prevent: conversion task is lost when entering and leaving the editor quickly(that leads to an endless opening)
+  task.status = taskResult.FileStatus.None;
+  task.statusInfo = constants.NO_ERROR;
+  task.baseurl = baseUrl;
+  if (opt_documentCallbackUrl) {
+    task.callback = opt_documentCallbackUrl;
+  }
+  if (opt_format) {
+    task.changeId = formatChecker.getFormatFromString(opt_format);
+  }
+  return taskResult.upsert(task, opt_updateUserIndex);
+}
+function* commandOpen(conn, cmd, outputData, opt_upsertRes, opt_bIsRestore) {
+  var upsertRes;
+  if (opt_upsertRes) {
+    upsertRes = opt_upsertRes;
+  } else {
+    upsertRes = yield commandOpenStartPromise(cmd.getDocId(), utils.getBaseUrlByConnection(conn));
+  }
+  //if CLIENT_FOUND_ROWS don't specify 1 row is inserted , 2 row is updated, and 0 row is set to its current values
+  //http://dev.mysql.com/doc/refman/5.7/en/insert-on-duplicate.html
+  let bCreate = upsertRes.affectedRows == 1;
+  let needAddTask = bCreate;
+  if (!bCreate) {
+    needAddTask = yield* commandOpenFillOutput(conn, cmd, outputData, opt_bIsRestore);
+  }
+  if (conn.encrypted) {
+    logger.debug("commandOpen encrypted %j: docId = %s", outputData, cmd.getDocId());
+    if (constants.FILE_STATUS_UPDATE_VERSION !== outputData.getStatus()) {
+      //don't send output data
+      outputData.setStatus(undefined);
+    }
+  } else if (needAddTask) {
+    let updateMask = new taskResult.TaskResultData();
+    updateMask.key = cmd.getDocId();
+    updateMask.status = taskResult.FileStatus.None;
+
+    let task = new taskResult.TaskResultData();
+    task.key = cmd.getDocId();
+    task.status = taskResult.FileStatus.WaitQueue;
+    task.statusInfo = constants.NO_ERROR;
+
+    let updateIfRes = yield taskResult.updateIf(task, updateMask);
+      if (updateIfRes.affectedRows > 0) {
+        let forgottenId = cfgForgottenFiles + '/' + cmd.getDocId();
+        let forgotten = yield storage.listObjects(forgottenId);
+        //replace url with forgotten file because it absorbed all lost changes
+        if (forgotten.length > 0) {
+          logger.debug("commandOpen from forgotten: docId = %s", cmd.getDocId());
+          cmd.setUrl(undefined);
+          cmd.setForgotten(forgottenId);
+        }
+        //add task
+        cmd.setOutputFormat(constants.AVS_OFFICESTUDIO_FILE_CANVAS);
+        cmd.setEmbeddedFonts(false);
+        var dataQueue = new commonDefines.TaskQueueData();
+        dataQueue.setCmd(cmd);
+        dataQueue.setToFile('Editor.bin');
+        var priority = constants.QUEUE_PRIORITY_HIGH;
+        var formatIn = formatChecker.getFormatFromString(cmd.getFormat());
+        //decrease pdf, djvu, xps convert priority becase long open time
+        if (constants.AVS_OFFICESTUDIO_FILE_CROSSPLATFORM_PDF === formatIn ||
+          constants.AVS_OFFICESTUDIO_FILE_CROSSPLATFORM_DJVU === formatIn ||
+          constants.AVS_OFFICESTUDIO_FILE_CROSSPLATFORM_XPS === formatIn) {
+          priority = constants.QUEUE_PRIORITY_LOW;
+        }
+        yield* docsCoServer.addTask(dataQueue, priority);
+      } else {
+        yield* commandOpenFillOutput(conn, cmd, outputData, opt_bIsRestore);
+      }
+    }
+  }
+function* commandOpenFillOutput(conn, cmd, outputData, opt_bIsRestore) {
+  yield* getOutputData(cmd, outputData, cmd.getDocId(), conn, undefined, opt_bIsRestore);
+  return 'none' === outputData.getStatus();
+}
+function* commandReopen(conn, cmd, outputData) {
+  let res = true;
+  let isPassword = undefined !== cmd.getPassword();
+  if (isPassword) {
+    let selectRes = yield taskResult.select(cmd.getDocId());
+    if (selectRes.length > 0) {
+      let row = selectRes[0];
+      if (sqlBase.DocumentPassword.prototype.getCurPassword(cmd.getDocId(), row.password)) {
+        logger.debug('commandReopen has password: docId = %s', cmd.getDocId());
+        yield* commandOpenFillOutput(conn, cmd, outputData, false);
+        docsCoServer.modifyConnectionForPassword(conn, constants.FILE_STATUS_OK === outputData.getStatus());
+        return res;
+      }
+    }
+  }
+  if (!isPassword || cfgOpenProtectedFile) {
+    let updateMask = new taskResult.TaskResultData();
+    updateMask.key = cmd.getDocId();
+    updateMask.status = isPassword ? taskResult.FileStatus.NeedPassword : taskResult.FileStatus.NeedParams;
+
+    var task = new taskResult.TaskResultData();
+    task.key = cmd.getDocId();
+    task.status = taskResult.FileStatus.WaitQueue;
+    task.statusInfo = constants.NO_ERROR;
+
+    var upsertRes = yield taskResult.updateIf(task, updateMask);
+    if (upsertRes.affectedRows > 0) {
+      //add task
+      cmd.setUrl(null);//url may expire
+      cmd.setSaveKey(cmd.getDocId());
+      cmd.setOutputFormat(constants.AVS_OFFICESTUDIO_FILE_CANVAS);
+      cmd.setEmbeddedFonts(false);
+      if (isPassword) {
+        cmd.setUserConnectionId(conn.user.id);
+      }
+      var dataQueue = new commonDefines.TaskQueueData();
+      dataQueue.setCmd(cmd);
+      dataQueue.setToFile('Editor.bin');
+      dataQueue.setFromSettings(true);
+      yield* docsCoServer.addTask(dataQueue, constants.QUEUE_PRIORITY_HIGH);
+    } else {
+      outputData.setStatus('needpassword');
+      outputData.setData(constants.CONVERT_PASSWORD);
+    }
+  } else {
+    res = false;
+  }
+  return res;
+}
+function* commandSave(cmd, outputData) {
+  var completeParts = yield* saveParts(cmd, "Editor.bin");
+  if (completeParts) {
+    var queueData = getSaveTask(cmd);
+    yield* docsCoServer.addTask(queueData, constants.QUEUE_PRIORITY_LOW);
+  }
+  outputData.setStatus('ok');
+  outputData.setData(cmd.getSaveKey());
+}
+function* commandSendMailMerge(cmd, outputData) {
+  let mailMergeSend = cmd.getMailMergeSend();
+  let isJson = mailMergeSend.getIsJsonKey();
+  var completeParts = yield* saveParts(cmd, isJson ? "Editor.json" : "Editor.bin");
+  var isErr = false;
+  if (completeParts && !isJson) {
+    isErr = true;
+    var getRes = yield* docsCoServer.getCallback(cmd.getDocId(), cmd.getUserIndex());
+    if (getRes && !getRes.wopiParams) {
+      mailMergeSend.setUrl(getRes.server.href);
+      mailMergeSend.setBaseUrl(getRes.baseUrl);
+      //меняем JsonKey и SaveKey, новый key нужет потому что за одну конвертацию делается часть, а json нужен всегда
+      mailMergeSend.setJsonKey(cmd.getSaveKey());
+      mailMergeSend.setRecordErrorCount(0);
+      yield* addRandomKeyTaskCmd(cmd);
+      var queueData = getSaveTask(cmd);
+      yield* docsCoServer.addTask(queueData, constants.QUEUE_PRIORITY_LOW);
+      isErr = false;
+    } else if (getRes.wopiParams) {
+      logger.warn('commandSendMailMerge unexpected with wopi: docId = %s', cmd.getDocId());
+    }
+  }
+  if (isErr) {
+    outputData.setStatus('err');
+    outputData.setData(constants.UNKNOWN);
+  } else {
+    outputData.setStatus('ok');
+    outputData.setData(cmd.getSaveKey());
+  }
+}
+function* commandSfctByCmd(cmd, opt_priority, opt_expiration, opt_queue) {
+  yield* addRandomKeyTaskCmd(cmd);
+  var selectRes = yield taskResult.select(cmd.getDocId());
+  var row = selectRes.length > 0 ? selectRes[0] : null;
+  let docPassword = row && sqlBase.DocumentPassword.prototype.getDocPassword(cmd.getDocId(), row.password);
+  if (docPassword.current) {
+    cmd.setSavePassword(docPassword.current);
+    if (docPassword.change) {
+      cmd.setExternalChangeInfo(docPassword.change);
+    }
+  }
+  if (cfgAssemblyFormatAsOrigin && row && row.change_id && constants.AVS_OFFICESTUDIO_FILE_UNKNOWN !== row.change_id) {
+    cmd.setOutputFormat(row.change_id);
+  }
+  var queueData = getSaveTask(cmd);
+  queueData.setFromChanges(true);
+  let priority = null != opt_priority ? opt_priority : constants.QUEUE_PRIORITY_LOW;
+  yield* docsCoServer.addTask(queueData, priority, opt_queue, opt_expiration);
+}
+function* commandSfct(cmd, outputData) {
+  yield* commandSfctByCmd(cmd);
+  outputData.setStatus('ok');
+}
+function isDisplayedImage(strName) {
+  var res = 0;
+  if (strName) {
+    //шаблон display[N]image.ext
+    var findStr = constants.DISPLAY_PREFIX;
+    var index = strName.indexOf(findStr);
+    if (-1 != index) {
+      if (index + findStr.length < strName.length) {
+        var displayN = parseInt(strName[index + findStr.length]);
+        if (!isNaN(displayN)) {
+          var imageIndex = index + findStr.length + 1;
+          if (imageIndex == strName.indexOf("image", imageIndex))
+            res = displayN;
+        }
+      }
+    }
+  }
+  return res;
+}
+function* commandImgurls(conn, cmd, outputData) {
+  let docId = cmd.getDocId();
+  var errorCode = constants.NO_ERROR;
+  let urls = cmd.getData();
+  let authorization;
+  let token = cmd.getTokenDownload();
+  if (cfgTokenEnableBrowser && token) {
+    let checkJwtRes = docsCoServer.checkJwt(docId, token, commonDefines.c_oAscSecretType.Browser);
+    if (checkJwtRes.decoded) {
+      //todo multiple url case
+      let url = checkJwtRes.decoded.url;
+      urls = [url];
+      if (utils.canIncludeOutboxAuthorization(url)) {
+        authorization = utils.fillJwtForRequest({url: url});
+      }
+    } else {
+      logger.warn('Error commandImgurls jwt: docId = %s\r\n%s', docId, checkJwtRes.description);
+      errorCode = constants.VKEY_ENCRYPT;
+    }
+  }
+  var supportedFormats = cfgTypesUpload || 'jpg';
+  var outputUrls = [];
+  if (constants.NO_ERROR === errorCode && !conn.user.view && !conn.isCloseCoAuthoring) {
+    //todo Promise.all()
+    let displayedImageMap = {};//to make one prefix for ole object urls
+    for (var i = 0; i < urls.length; ++i) {
+      var urlSource = urls[i];
+      var urlParsed;
+      var data = undefined;
+      if (urlSource.startsWith('data:')) {
+        let delimiterIndex = urlSource.indexOf(',');
+        if (-1 != delimiterIndex) {
+          let dataLen = urlSource.length - (delimiterIndex + 1);
+          if ('hex' === urlSource.substring(delimiterIndex - 3, delimiterIndex).toLowerCase()) {
+            if (dataLen * 0.5 <= cfgImageSize) {
+              data = Buffer.from(urlSource.substring(delimiterIndex + 1), 'hex');
+            } else {
+              errorCode = constants.UPLOAD_CONTENT_LENGTH;
+            }
+          } else {
+            if (dataLen * 0.75 <= cfgImageSize) {
+              data = Buffer.from(urlSource.substring(delimiterIndex + 1), 'base64');
+            } else {
+              errorCode = constants.UPLOAD_CONTENT_LENGTH;
+            }
+          }
+        }
+      } else if (urlSource) {
+        try {
+          //todo stream
+          let getRes = yield utils.downloadUrlPromise(urlSource, cfgImageDownloadTimeout, cfgImageSize, authorization);
+          data = getRes.body;
+          urlParsed = urlModule.parse(urlSource);
+        } catch (e) {
+          data = undefined;
+          logger.error('error commandImgurls download: url = %s; docId = %s\r\n%s', urlSource, docId, e.stack);
+          if (e.code === 'EMSGSIZE') {
+            errorCode = constants.UPLOAD_CONTENT_LENGTH;
+          } else {
+            errorCode = constants.UPLOAD_URL;
+          }
+        }
+      }
+      var outputUrl = {url: 'error', path: 'error'};
+      if (data) {
+        let format = formatChecker.getImageFormat(data);
+        let formatStr;
+        let isAllow = false;
+        if (constants.AVS_OFFICESTUDIO_FILE_UNKNOWN !== format) {
+          formatStr = formatChecker.getStringFromFormat(format);
+          if (formatStr && -1 !== supportedFormats.indexOf(formatStr)) {
+            isAllow = true;
+          } else if ('svg' === formatStr && isDisplayedImage(pathModule.basename(urlParsed.pathname)) > 0) {
+            //paste case
+            //todo refactoring
+            isAllow = true;
+          }
+        }
+        if (!isAllow && urlParsed) {
+          //for ole object, presentation video/audio
+          let ext = pathModule.extname(urlParsed.pathname).substring(1);
+          let urlBasename = pathModule.basename(urlParsed.pathname);
+          let displayedImageName = urlBasename.substring(0, urlBasename.length - ext.length - 1);
+          if (displayedImageMap.hasOwnProperty(displayedImageName)) {
+            formatStr = ext;
+            isAllow = true;
+          }
+        }
+        if (isAllow) {
+          let strLocalPath = 'media/' + crypto.randomBytes(16).toString("hex") + '_';
+          if (urlParsed) {
+            var urlBasename = pathModule.basename(urlParsed.pathname);
+            var displayN = isDisplayedImage(urlBasename);
+            if (displayN > 0) {
+              var displayedImageName = urlBasename.substring(0, urlBasename.length - formatStr.length - 1);
+              if (displayedImageMap[displayedImageName]) {
+                strLocalPath = displayedImageMap[displayedImageName];
+              } else {
+                displayedImageMap[displayedImageName] = strLocalPath;
+              }
+              strLocalPath += constants.DISPLAY_PREFIX + displayN;
+            }
+          }
+          strLocalPath += 'image1' + '.' + formatStr;
+          var strPath = cmd.getDocId() + '/' + strLocalPath;
+          yield storage.putObject(strPath, data, data.length);
+          var imgUrl = yield storage.getSignedUrl(conn.baseUrl, strPath, commonDefines.c_oAscUrlTypes.Session);
+          outputUrl = {url: imgUrl, path: strLocalPath};
+        }
+      }
+      if (constants.NO_ERROR === errorCode && ('error' === outputUrl.url || 'error' === outputUrl.path)) {
+        errorCode = constants.UPLOAD_EXTENSION;
+      }
+      outputUrls.push(outputUrl);
+    }
+  } else if(constants.NO_ERROR === errorCode) {
+    logger.warn('error commandImgurls: docId = %s access deny', docId);
+    errorCode = constants.UPLOAD;
+  }
+  if (constants.NO_ERROR !== errorCode && 0 == outputUrls.length) {
+    outputData.setStatus('err');
+    outputData.setData(errorCode);
+  } else {
+    outputData.setStatus('ok');
+    outputData.setData({error: errorCode, urls: outputUrls});
+  }
+}
+function* commandPathUrls(conn, cmd, outputData) {
+  let contentDisposition = cmd.getInline() ? constants.CONTENT_DISPOSITION_INLINE :
+    constants.CONTENT_DISPOSITION_ATTACHMENT;
+  let listImages = cmd.getData().map(function callback(currentValue) {
+    return conn.docId + '/' + currentValue;
+  });
+  let urls = yield storage.getSignedUrlsArrayByArray(conn.baseUrl, listImages, commonDefines.c_oAscUrlTypes.Session,
+                                                     contentDisposition);
+  outputData.setStatus('ok');
+  outputData.setData(urls);
+}
+function* commandPathUrl(conn, cmd, outputData) {
+  var contentDisposition = cmd.getInline() ? constants.CONTENT_DISPOSITION_INLINE :
+    constants.CONTENT_DISPOSITION_ATTACHMENT;
+  var strPath = conn.docId + '/' + cmd.getData();
+  var url = yield storage.getSignedUrl(conn.baseUrl, strPath, commonDefines.c_oAscUrlTypes.Temporary, cmd.getTitle(),
+                                       contentDisposition);
+  var errorCode = constants.NO_ERROR;
+  if (constants.NO_ERROR !== errorCode) {
+    outputData.setStatus('err');
+    outputData.setData(errorCode);
+  } else {
+    outputData.setStatus('ok');
+    outputData.setData(url);
+  }
+}
+function* commandSaveFromOrigin(cmd, outputData) {
+  yield* addRandomKeyTaskCmd(cmd);
+  var queueData = getSaveTask(cmd);
+  queueData.setFromOrigin(true);
+  yield* docsCoServer.addTask(queueData, constants.QUEUE_PRIORITY_LOW);
+  outputData.setStatus('ok');
+  outputData.setData(cmd.getSaveKey());
+}
+function* commandSetPassword(conn, cmd, outputData) {
+  let hasDocumentPassword = false;
+  let selectRes = yield taskResult.select(cmd.getDocId());
+  if (selectRes.length > 0) {
+    let row = selectRes[0];
+    hasPasswordCol = undefined !== row.password;
+    if (taskResult.FileStatus.Ok === row.status && sqlBase.DocumentPassword.prototype.getCurPassword(cmd.getDocId(), row.password)) {
+      hasDocumentPassword = true;
+    }
+  }
+  logger.debug('commandSetPassword isEnterCorrectPassword=%s, hasDocumentPassword=%s, hasPasswordCol=%s: docId = %s', conn.isEnterCorrectPassword, hasDocumentPassword, hasPasswordCol, cmd.getDocId());
+  if (cfgOpenProtectedFile && (conn.isEnterCorrectPassword || !hasDocumentPassword) && hasPasswordCol) {
+    let updateMask = new taskResult.TaskResultData();
+    updateMask.key = cmd.getDocId();
+    updateMask.status = taskResult.FileStatus.Ok;
+
+    let newChangesLastDate = new Date();
+    newChangesLastDate.setMilliseconds(0);//remove milliseconds avoid issues with MySQL datetime rounding
+
+    var task = new taskResult.TaskResultData();
+    task.key = cmd.getDocId();
+    task.password = cmd.getPassword() || "";
+    let changeInfo = null;
+    if (conn.user) {
+      changeInfo = task.innerPasswordChange = docsCoServer.getExternalChangeInfo(conn.user, newChangesLastDate.getTime());
+    }
+
+    var upsertRes = yield taskResult.updateIf(task, updateMask);
+    if (upsertRes.affectedRows > 0) {
+      outputData.setStatus('ok');
+      if (!conn.isEnterCorrectPassword) {
+        docsCoServer.modifyConnectionForPassword(conn, true);
+      }
+      yield docsCoServer.resetForceSaveAfterChanges(cmd.getDocId(), newChangesLastDate.getTime(), 0, utils.getBaseUrlByConnection(conn), changeInfo);
+    } else {
+      logger.debug('commandSetPassword sql update error: docId = %s', cmd.getDocId());
+      outputData.setStatus('err');
+      outputData.setData(constants.PASSWORD);
+    }
+  } else {
+    outputData.setStatus('err');
+    outputData.setData(constants.PASSWORD);
+  }
+}
+function* commandChangeDocInfo(conn, cmd, outputData) {
+  let res = yield docsCoServer.changeConnectionInfo(conn, cmd);
+  if(res) {
+    outputData.setStatus('ok');
+  } else {
+    outputData.setStatus('err');
+    outputData.setData(constants.CHANGE_DOC_INFO);
+  }
+}
+function checkAuthorizationLength(authorization, data){
+  //todo it is stub (remove in future versions)
+  //8kb(https://stackoverflow.com/questions/686217/maximum-on-http-header-values) - 1kb(for other header)
+  let res = authorization.length < 7168;
+  if (!res) {
+    logger.warn('authorization too long: docId = %s; length=%d', data.getKey(), authorization.length);
+    data.setChangeUrl(undefined);
+    //for backward compatibility. remove this when Community is ready
+    data.setChangeHistory({});
+  }
+  return res;
+}
+function* commandSfcCallback(cmd, isSfcm, isEncrypted) {
+  var docId = cmd.getDocId();
+  logger.debug('Start commandSfcCallback: docId = %s', docId);
+  var statusInfo = cmd.getStatusInfo();
+  //setUserId - set from changes in convert
+  //setUserActionId - used in case of save without changes(forgotten files)
+  const userLastChangeId = cmd.getUserId() || cmd.getUserActionId();
+  const userLastChangeIndex = cmd.getUserIndex() || cmd.getUserActionIndex();
+  let replyStr;
+  if (constants.EDITOR_CHANGES !== statusInfo || isSfcm) {
+    var saveKey = cmd.getSaveKey();
+    var isError = constants.NO_ERROR != statusInfo;
+    var isErrorCorrupted = constants.CONVERT_CORRUPTED == statusInfo;
+    var savePathDoc = saveKey + '/' + cmd.getOutputPath();
+    var savePathChanges = saveKey + '/changes.zip';
+    var savePathHistory = saveKey + '/changesHistory.json';
+    var forceSave = cmd.getForceSave();
+    var forceSaveType = forceSave ? forceSave.getType() : commonDefines.c_oAscForceSaveTypes.Command;
+    let forceSaveUserId = forceSave ? forceSave.getAuthorUserId() : undefined;
+    let forceSaveUserIndex = forceSave ? forceSave.getAuthorUserIndex() : undefined;
+    let callbackUserIndex = (forceSaveUserIndex || 0 === forceSaveUserIndex) ? forceSaveUserIndex : userLastChangeIndex;
+    let uri, baseUrl, wopiParams;
+    let selectRes = yield taskResult.select(docId);
+    let row = selectRes.length > 0 ? selectRes[0] : null;
+    if (row) {
+      if (row.callback) {
+        uri = sqlBase.UserCallback.prototype.getCallbackByUserIndex(docId, row.callback, callbackUserIndex);
+        wopiParams = wopiClient.parseWopiCallback(docId, uri, row.callback);
+      }
+      if (row.baseurl) {
+        baseUrl = row.baseurl;
+      }
+    }
+    var isSfcmSuccess = false;
+    let storeForgotten = false;
+    let needRetry = false;
+    var statusOk;
+    var statusErr;
+    if (isSfcm) {
+      statusOk = docsCoServer.c_oAscServerStatus.MustSaveForce;
+      statusErr = docsCoServer.c_oAscServerStatus.CorruptedForce;
+    } else {
+      statusOk = docsCoServer.c_oAscServerStatus.MustSave;
+      statusErr = docsCoServer.c_oAscServerStatus.Corrupted;
+    }
+    let recoverTask = new taskResult.TaskResultData();
+    recoverTask.status = taskResult.FileStatus.Ok;
+    recoverTask.statusInfo = constants.NO_ERROR;
+    let updateIfTask = new taskResult.TaskResultData();
+    updateIfTask.status = taskResult.FileStatus.UpdateVersion;
+    updateIfTask.statusInfo = Math.floor(Date.now() / 60000);//minutes
+    let updateIfRes;
+
+    let updateMask = new taskResult.TaskResultData();
+    updateMask.key = docId;
+    if (row) {
+      if (isEncrypted) {
+        recoverTask.status = updateMask.status = row.status;
+        recoverTask.statusInfo = updateMask.statusInfo = row.status_info;
+      } else if ((taskResult.FileStatus.SaveVersion === row.status && cmd.getStatusInfoIn() === row.status_info) ||
+        taskResult.FileStatus.UpdateVersion === row.status) {
+        if (taskResult.FileStatus.UpdateVersion === row.status) {
+          updateIfRes = {affectedRows: 1};
+        }
+        recoverTask.status = taskResult.FileStatus.SaveVersion;
+        recoverTask.statusInfo = cmd.getStatusInfoIn();
+        updateMask.status = row.status;
+        updateMask.statusInfo = row.status_info;
+      } else {
+        updateIfRes = {affectedRows: 0};
+      }
+    } else {
+      isError = true;
+    }
+    if (uri && baseUrl && userLastChangeId) {
+      logger.debug('Callback commandSfcCallback: docId = %s callback = %s', docId, uri);
+      var outputSfc = new commonDefines.OutputSfcData();
+      outputSfc.setKey(docId);
+      outputSfc.setEncrypted(isEncrypted);
+      var users = [];
+      let isOpenFromForgotten = false;
+      if (userLastChangeId) {
+        users.push(userLastChangeId);
+      }
+      outputSfc.setUsers(users);
+      if (!isSfcm) {
+        var actions = [];
+        //use UserId case UserActionId miss in gc convertion
+        var userActionId = cmd.getUserActionId() || cmd.getUserId();
+        if (userActionId) {
+          actions.push(new commonDefines.OutputAction(commonDefines.c_oAscUserAction.Out, userActionId));
+        }
+        outputSfc.setActions(actions);
+      } else if(forceSaveUserId) {
+        outputSfc.setActions([new commonDefines.OutputAction(commonDefines.c_oAscUserAction.ForceSaveButton, forceSaveUserId)]);
+      }
+      outputSfc.setUserData(cmd.getUserData());
+      if (!isError || isErrorCorrupted) {
+        try {
+          let forgottenId = cfgForgottenFiles + '/' + docId;
+          let forgotten = yield storage.listObjects(forgottenId);
+          let isSendHistory = 0 === forgotten.length;
+          if (!isSendHistory) {
+            //check indicator file to determine if opening was from the forgotten file
+            var forgottenMarkPath = docId + '/' + cfgForgottenFilesName + '.txt';
+            var forgottenMark = yield storage.listObjects(forgottenMarkPath);
+            isOpenFromForgotten = 0 !== forgottenMark.length;
+            isSendHistory = !isOpenFromForgotten;
+            logger.debug('commandSfcCallback forgotten no empty: docId = %s isSendHistory = %s', docId, isSendHistory);
+          }
+          if (isSendHistory && !isEncrypted) {
+            //don't send history info because changes isn't from file in storage
+            var data = yield storage.getObject(savePathHistory);
+            outputSfc.setChangeHistory(JSON.parse(data.toString('utf-8')));
+            let changeUrl = yield storage.getSignedUrl(baseUrl, savePathChanges,
+                                                       commonDefines.c_oAscUrlTypes.Temporary);
+            outputSfc.setChangeUrl(changeUrl);
+          } else {
+            //for backward compatibility. remove this when Community is ready
+            outputSfc.setChangeHistory({});
+          }
+          let url = yield storage.getSignedUrl(baseUrl, savePathDoc, commonDefines.c_oAscUrlTypes.Temporary);
+          outputSfc.setUrl(url);
+        } catch (e) {
+          logger.error('Error commandSfcCallback: docId = %s\r\n%s', docId, e.stack);
+        }
+        if (outputSfc.getUrl() && outputSfc.getUsers().length > 0) {
+          outputSfc.setStatus(statusOk);
+        } else {
+          isError = true;
+        }
+      }
+      if (isError) {
+        outputSfc.setStatus(statusErr);
+      }
+      if (isSfcm) {
+        let selectRes = yield taskResult.select(docId);
+        let row = selectRes.length > 0 ? selectRes[0] : null;
+        //send only if FileStatus.Ok to prevent forcesave after final save
+        if (row && row.status == taskResult.FileStatus.Ok) {
+          if (forceSave) {
+            let forceSaveDate = forceSave.getTime() ? new Date(forceSave.getTime()): new Date();
+            outputSfc.setForceSaveType(forceSaveType);
+            outputSfc.setLastSave(forceSaveDate.toISOString());
+          }
+          try {
+            if (wopiParams) {
+              let data = yield storage.getObject(savePathDoc);
+              replyStr = yield wopiClient.putFile(wopiParams, data, userLastChangeId);
+            } else {
+              replyStr = yield* docsCoServer.sendServerRequest(docId, uri, outputSfc, checkAuthorizationLength);
+            }
+            let replyData = docsCoServer.parseReplyData(docId, replyStr);
+            isSfcmSuccess = replyData && commonDefines.c_oAscServerCommandErrors.NoError == replyData.error;
+            if (replyData && commonDefines.c_oAscServerCommandErrors.NoError != replyData.error) {
+              logger.warn('sendServerRequest returned an error: docId = %s; data = %s', docId, replyStr);
+            }
+          } catch (err) {
+            logger.error('sendServerRequest error: docId = %s;url = %s;data = %j\r\n%s', docId, uri, outputSfc, err.stack);
+          }
+        }
+      } else {
+        //if anybody in document stop save
+        let editorsCount = yield docsCoServer.getEditorsCountPromise(docId);
+        logger.debug('commandSfcCallback presence: docId = %s count = %d', docId, editorsCount);
+        if (0 === editorsCount || (isEncrypted && 1 === editorsCount)) {
+          if (!updateIfRes) {
+            updateIfRes = yield taskResult.updateIf(updateIfTask, updateMask);
+          }
+          if (updateIfRes.affectedRows > 0) {
+            let actualForceSave = yield docsCoServer.editorData.getForceSave(docId);
+            let forceSaveDate = (actualForceSave && actualForceSave.time) ? new Date(actualForceSave.time) : new Date();
+            let notModified = actualForceSave && true === actualForceSave.ended;
+            outputSfc.setLastSave(forceSaveDate.toISOString());
+            outputSfc.setNotModified(notModified);
+
+            updateMask.status = updateIfTask.status;
+            updateMask.statusInfo = updateIfTask.statusInfo;
+            try {
+              if (wopiParams) {
+                let data = yield storage.getObject(savePathDoc);
+                replyStr = yield wopiClient.putFile(wopiParams, data, userLastChangeId);
+              } else {
+                replyStr = yield* docsCoServer.sendServerRequest(docId, uri, outputSfc, checkAuthorizationLength);
+              }
+            } catch (err) {
+              logger.error('sendServerRequest error: docId = %s;url = %s;data = %j\r\n%s', docId, uri, outputSfc, err.stack);
+              if (!isEncrypted && !docsCoServer.getIsShutdown() && (!err.statusCode || retryHttpStatus.has(err.statusCode.toString()))) {
+                let attempt = cmd.getAttempt() || 0;
+                if (attempt < cfgCallbackBackoffOptions.retries) {
+                  needRetry = true;
+                } else {
+                  logger.warn('commandSfcCallback backoff limit exceeded: docId = %s', docId);
+                }
+              }
+            }
+            var requestRes = false;
+            var replyData = docsCoServer.parseReplyData(docId, replyStr);
+            if (replyData && commonDefines.c_oAscServerCommandErrors.NoError == replyData.error) {
+              //в случае comunity server придет запрос в CommandService проверяем результат
+              var savedVal = yield docsCoServer.editorData.getdelSaved(docId);
+              requestRes = (null == savedVal || '1' === savedVal);
+            }
+            if (replyData && commonDefines.c_oAscServerCommandErrors.NoError != replyData.error) {
+              logger.warn('sendServerRequest returned an error: docId = %s; data = %s', docId, replyStr);
+            }
+            if (requestRes) {
+              updateIfTask = undefined;
+              yield docsCoServer.cleanDocumentOnExitPromise(docId, true, callbackUserIndex);
+              if (isOpenFromForgotten) {
+                //remove forgotten file in cache
+                yield cleanupCache(docId);
+              }
+            } else {
+              storeForgotten = true;
+            }
+          } else {
+            updateIfTask = undefined;
+          }
+        }
+      }
+    } else {
+      logger.warn('Empty Callback or userLastChangeId=%s commandSfcCallback: docId = %s', userLastChangeId, docId);
+      storeForgotten = true;
+    }
+    if (undefined !== updateIfTask && !isSfcm) {
+      logger.debug('commandSfcCallback restore %d status: docId = %s', recoverTask.status, docId);
+      updateIfTask.status = recoverTask.status;
+      updateIfTask.statusInfo = recoverTask.statusInfo;
+      updateIfRes = yield taskResult.updateIf(updateIfTask, updateMask);
+      if (!(updateIfRes.affectedRows > 0)) {
+        logger.debug('commandSfcCallback restore %d status failed: docId = %s', recoverTask.status, docId);
+      }
+    }
+    if (storeForgotten && !needRetry && !isEncrypted && (!isError || isErrorCorrupted)) {
+      try {
+        logger.warn("storeForgotten: docId = %s", docId);
+        let forgottenName = cfgForgottenFilesName + pathModule.extname(cmd.getOutputPath());
+        yield storage.copyObject(savePathDoc, cfgForgottenFiles + '/' + docId + '/' + forgottenName);
+      } catch (err) {
+        logger.error('Error storeForgotten: docId = %s\r\n%s', docId, err.stack);
+      }
+    }
+    if (forceSave) {
+      yield* docsCoServer.setForceSave(docId, forceSave, cmd, isSfcmSuccess && !isError);
+    }
+    if (needRetry) {
+      let attempt = cmd.getAttempt() || 0;
+      cmd.setAttempt(attempt + 1);
+      let queueData = new commonDefines.TaskQueueData();
+      queueData.setCmd(cmd);
+      let timeout = retry.createTimeout(attempt, cfgCallbackBackoffOptions.timeout);
+      logger.debug('commandSfcCallback backoff timeout = %d : docId = %s', timeout, docId);
+      yield* docsCoServer.addDelayed(queueData, timeout);
+    }
+  } else {
+    logger.debug('commandSfcCallback cleanDocumentOnExitNoChangesPromise: docId = %s', docId);
+    yield docsCoServer.cleanDocumentOnExitNoChangesPromise(docId, undefined, userLastChangeIndex, true);
+  }
+
+  if ((docsCoServer.getIsShutdown() && !isSfcm) || cmd.getRedisKey()) {
+    let keyRedis = cmd.getRedisKey() ? cmd.getRedisKey() : redisKeyShutdown;
+    yield docsCoServer.editorData.removeShutdown(keyRedis, docId);
+  }
+  logger.debug('End commandSfcCallback: docId = %s', docId);
+  return replyStr;
+}
+function* commandSendMMCallback(cmd) {
+  var docId = cmd.getDocId();
+  logger.debug('Start commandSendMMCallback: docId = %s', docId);
+  var saveKey = cmd.getSaveKey();
+  var statusInfo = cmd.getStatusInfo();
+  var outputSfc = new commonDefines.OutputSfcData();
+  outputSfc.setKey(docId);
+  if (constants.NO_ERROR == statusInfo) {
+    outputSfc.setStatus(docsCoServer.c_oAscServerStatus.MailMerge);
+  } else {
+    outputSfc.setStatus(docsCoServer.c_oAscServerStatus.Corrupted);
+  }
+  var mailMergeSendData = cmd.getMailMergeSend();
+  var outputMailMerge = new commonDefines.OutputMailMerge(mailMergeSendData);
+  outputSfc.setMailMerge(outputMailMerge);
+  outputSfc.setUsers([mailMergeSendData.getUserId()]);
+  var data = yield storage.getObject(saveKey + '/' + cmd.getOutputPath());
+  var xml = data.toString('utf8');
+  var files = xml.match(/[< ]file.*?\/>/g);
+  var recordRemain = (mailMergeSendData.getRecordTo() - mailMergeSendData.getRecordFrom() + 1);
+  var recordIndexStart = mailMergeSendData.getRecordCount() - recordRemain;
+  for (var i = 0; i < files.length; ++i) {
+    var file = files[i];
+    var fieldRes = /field=["'](.*?)["']/.exec(file);
+    outputMailMerge.setTo(fieldRes[1]);
+    outputMailMerge.setRecordIndex(recordIndexStart + i);
+    var pathRes = /path=["'](.*?)["']/.exec(file);
+    var signedUrl = yield storage.getSignedUrl(mailMergeSendData.getBaseUrl(), saveKey + '/' + pathRes[1],
+                                               commonDefines.c_oAscUrlTypes.Temporary);
+    outputSfc.setUrl(signedUrl);
+    var uri = mailMergeSendData.getUrl();
+    var replyStr = null;
+    try {
+      replyStr = yield* docsCoServer.sendServerRequest(docId, uri, outputSfc);
+    } catch (err) {
+      replyStr = null;
+      logger.error('sendServerRequest error: docId = %s;url = %s;data = %j\r\n%s', docId, uri, outputSfc, err.stack);
+    }
+    var replyData = docsCoServer.parseReplyData(docId, replyStr);
+    if (!(replyData && commonDefines.c_oAscServerCommandErrors.NoError == replyData.error)) {
+      var recordErrorCount = mailMergeSendData.getRecordErrorCount();
+      recordErrorCount++;
+      outputMailMerge.setRecordErrorCount(recordErrorCount);
+      mailMergeSendData.setRecordErrorCount(recordErrorCount);
+    }
+    if (replyData && commonDefines.c_oAscServerCommandErrors.NoError != replyData.error) {
+      logger.warn('sendServerRequest returned an error: docId = %s; data = %s', docId, replyStr);
+    }
+  }
+  var newRecordFrom = mailMergeSendData.getRecordFrom() + Math.max(files.length, 1);
+  if (newRecordFrom <= mailMergeSendData.getRecordTo()) {
+    mailMergeSendData.setRecordFrom(newRecordFrom);
+    yield* addRandomKeyTaskCmd(cmd);
+    var queueData = getSaveTask(cmd);
+    yield* docsCoServer.addTask(queueData, constants.QUEUE_PRIORITY_LOW);
+  } else {
+    logger.debug('End MailMerge: docId = %s', docId);
+  }
+  logger.debug('End commandSendMMCallback: docId = %s', docId);
+}
+
+exports.openDocument = function(conn, cmd, opt_upsertRes, opt_bIsRestore) {
+  return co(function* () {
+    var outputData;
+    var docId = conn ? conn.docId : 'null';
+    try {
+      var startDate = null;
+      if(clientStatsD) {
+        startDate = new Date();
+      }
+      logger.debug('Start command: docId = %s %s', docId, JSON.stringify(cmd));
+      outputData = new OutputData(cmd.getCommand());
+      let res = true;
+      switch (cmd.getCommand()) {
+        case 'open':
+          yield* commandOpen(conn, cmd, outputData, opt_upsertRes, opt_bIsRestore);
+          break;
+        case 'reopen':
+          res = yield* commandReopen(conn, cmd, outputData);
+          break;
+        case 'imgurls':
+          yield* commandImgurls(conn, cmd, outputData);
+          break;
+        case 'pathurl':
+          yield* commandPathUrl(conn, cmd, outputData);
+          break;
+        case 'pathurls':
+          yield* commandPathUrls(conn, cmd, outputData);
+          break;
+        case 'setpassword':
+          yield* commandSetPassword(conn, cmd, outputData);
+          break;
+        case 'changedocinfo':
+          yield* commandChangeDocInfo(conn, cmd, outputData);
+          break;
+        default:
+          res = false;
+          break;
+      }
+      if(!res){
+          outputData.setStatus('err');
+          outputData.setData(constants.UNKNOWN);
+      }
+      if(clientStatsD) {
+        clientStatsD.timing('coauth.openDocument.' + cmd.getCommand(), new Date() - startDate);
+      }
+    }
+    catch (e) {
+      logger.error('Error openDocument: docId = %s\r\n%s', docId, e.stack);
+      if (!outputData) {
+        outputData = new OutputData();
+      }
+      outputData.setStatus('err');
+      outputData.setData(constants.UNKNOWN);
+    }
+    finally {
+      if (outputData && outputData.getStatus()) {
+        logger.debug('Response command: docId = %s %s', docId, JSON.stringify(outputData));
+        docsCoServer.sendData(conn, new OutputDataWrap('documentOpen', outputData));
+      }
+      logger.debug('End command: docId = %s', docId);
+    }
+  });
+};
+exports.downloadAs = function(req, res) {
+  return co(function* () {
+    var docId = 'null';
+    try {
+      var startDate = null;
+      if(clientStatsD) {
+        startDate = new Date();
+      }
+      var strCmd = req.query['cmd'];
+      var cmd = new commonDefines.InputCommand(JSON.parse(strCmd));
+      docId = cmd.getDocId();
+      logger.debug('Start downloadAs: docId = %s %s', docId, strCmd);
+
+      if (cfgTokenEnableBrowser) {
+        var isValidJwt = false;
+        if (cmd.getTokenDownload()) {
+          let checkJwtRes = docsCoServer.checkJwt(docId, cmd.getTokenDownload(), commonDefines.c_oAscSecretType.Browser);
+          if (checkJwtRes.decoded) {
+            isValidJwt = true;
+            cmd.setFormat(checkJwtRes.decoded.fileType);
+            cmd.setUrl(checkJwtRes.decoded.url);
+            cmd.setWithAuthorization(true);
+          } else {
+            logger.warn('Error downloadAs jwt: docId = %s\r\n%s', docId, checkJwtRes.description);
+          }
+        } else {
+          let checkJwtRes = docsCoServer.checkJwt(docId, cmd.getTokenSession(), commonDefines.c_oAscSecretType.Session);
+          if (checkJwtRes.decoded) {
+            let decoded = checkJwtRes.decoded;
+            var doc = checkJwtRes.decoded.document;
+            if (!doc.permissions || (false !== doc.permissions.download || false !== doc.permissions.print)) {
+              isValidJwt = true;
+              docId = doc.key;
+              cmd.setDocId(doc.key);
+              cmd.setUserIndex(decoded.editorConfig && decoded.editorConfig.user && decoded.editorConfig.user.index);
+            } else {
+              logger.warn('Error downloadAs jwt: docId = %s\r\n%s', docId, 'access deny');
+            }
+          } else {
+            logger.warn('Error downloadAs jwt: docId = %s\r\n%s', docId, checkJwtRes.description);
+          }
+        }
+        if (!isValidJwt) {
+          res.sendStatus(403);
+          return;
+        }
+      }
+      var selectRes = yield taskResult.select(docId);
+      var row = selectRes.length > 0 ? selectRes[0] : null;
+      let password = row && sqlBase.DocumentPassword.prototype.getCurPassword(cmd.getDocId(), row.password);
+      if (password && !cmd.getWithoutPassword()) {
+        cmd.setSavePassword(password);
+      }
+      cmd.setData(req.body);
+      var outputData = new OutputData(cmd.getCommand());
+      switch (cmd.getCommand()) {
+        case 'save':
+          yield* commandSave(cmd, outputData);
+          break;
+        case 'savefromorigin':
+          yield* commandSaveFromOrigin(cmd, outputData);
+          break;
+        case 'sendmm':
+          yield* commandSendMailMerge(cmd, outputData);
+          break;
+        case 'sfct':
+          yield* commandSfct(cmd, outputData);
+          break;
+        default:
+          outputData.setStatus('err');
+          outputData.setData(constants.UNKNOWN);
+          break;
+      }
+      var strRes = JSON.stringify(outputData);
+      res.setHeader('Content-Type', 'application/json');
+      res.send(strRes);
+      logger.debug('End downloadAs: docId = %s %s', docId, strRes);
+      if(clientStatsD) {
+        clientStatsD.timing('coauth.downloadAs.' + cmd.getCommand(), new Date() - startDate);
+      }
+    }
+    catch (e) {
+      logger.error('Error downloadAs: docId = %s\r\n%s', docId, e.stack);
+      res.sendStatus(400);
+    }
+  });
+};
+exports.saveFile = function(req, res) {
+  return co(function*() {
+    let docId = 'null';
+    try {
+      let startDate = null;
+      if (clientStatsD) {
+        startDate = new Date();
+      }
+
+      let strCmd = req.query['cmd'];
+      let cmd = new commonDefines.InputCommand(JSON.parse(strCmd));
+      docId = cmd.getDocId();
+      logger.debug('Start saveFile: docId = %s', docId);
+
+      if (cfgTokenEnableBrowser) {
+        let isValidJwt = false;
+        let checkJwtRes = docsCoServer.checkJwt(docId, cmd.getTokenSession(), commonDefines.c_oAscSecretType.Session);
+        if (checkJwtRes.decoded) {
+          let doc = checkJwtRes.decoded.document;
+          var edit = checkJwtRes.decoded.editorConfig;
+          if (doc.ds_encrypted && !edit.ds_view && !edit.ds_isCloseCoAuthoring) {
+            isValidJwt = true;
+            docId = doc.key;
+            cmd.setDocId(doc.key);
+          } else {
+            logger.warn('Error saveFile jwt: docId = %s\r\n%s', docId, 'access deny');
+          }
+        } else {
+          logger.warn('Error saveFile jwt: docId = %s\r\n%s', docId, checkJwtRes.description);
+        }
+        if (!isValidJwt) {
+          res.sendStatus(403);
+          return;
+        }
+      }
+      cmd.setStatusInfo(constants.NO_ERROR);
+      yield* addRandomKeyTaskCmd(cmd);
+      cmd.setOutputPath(constants.OUTPUT_NAME + pathModule.extname(cmd.getOutputPath()));
+      yield storage.putObject(cmd.getSaveKey() + '/' + cmd.getOutputPath(), req.body, req.body.length);
+      let replyStr = yield* commandSfcCallback(cmd, false, true);
+      if (replyStr) {
+        utils.fillResponseSimple(res, replyStr, 'application/json');
+      } else {
+        res.sendStatus(400);
+      }
+      logger.debug('End saveFile: docId = %s %s', docId, replyStr);
+      if (clientStatsD) {
+        clientStatsD.timing('coauth.saveFile', new Date() - startDate);
+      }
+    }
+    catch (e) {
+      logger.error('Error saveFile: docId = %s\r\n%s', docId, e.stack);
+      res.sendStatus(400);
+    }
+  });
+};
+exports.saveFromChanges = function(docId, statusInfo, optFormat, opt_userId, opt_userIndex, opt_queue) {
+  return co(function* () {
+    try {
+      var startDate = null;
+      if(clientStatsD) {
+        startDate = new Date();
+      }
+      logger.debug('Start saveFromChanges: docId = %s', docId);
+      var task = new taskResult.TaskResultData();
+      task.key = docId;
+      //делаем select, потому что за время timeout информация могла измениться
+      var selectRes = yield taskResult.select(docId);
+      var row = selectRes.length > 0 ? selectRes[0] : null;
+      if (row && row.status == taskResult.FileStatus.SaveVersion && row.status_info == statusInfo) {
+        if (null == optFormat) {
+          if (cfgAssemblyFormatAsOrigin && row.change_id && constants.AVS_OFFICESTUDIO_FILE_UNKNOWN !== row.change_id) {
+            optFormat = row.change_id;
+          } else {
+            optFormat = constants.AVS_OFFICESTUDIO_FILE_OTHER_TEAMLAB_INNER;
+          }
+        }
+        var cmd = new commonDefines.InputCommand();
+        cmd.setCommand('sfc');
+        cmd.setDocId(docId);
+        cmd.setOutputFormat(optFormat);
+        cmd.setStatusInfoIn(statusInfo);
+        cmd.setUserActionId(opt_userId);
+        cmd.setUserActionIndex(opt_userIndex);
+        let docPassword = row && sqlBase.DocumentPassword.prototype.getDocPassword(cmd.getDocId(), row.password);
+        if (docPassword.current) {
+          cmd.setSavePassword(docPassword.current);
+          if (docPassword.change) {
+            cmd.setExternalChangeInfo(docPassword.change);
+          }
+        }
+        yield* addRandomKeyTaskCmd(cmd);
+        var queueData = getSaveTask(cmd);
+        queueData.setFromChanges(true);
+        yield* docsCoServer.addTask(queueData, constants.QUEUE_PRIORITY_NORMAL, opt_queue);
+        if (docsCoServer.getIsShutdown()) {
+          yield docsCoServer.editorData.addShutdown(redisKeyShutdown, docId);
+        }
+        logger.debug('AddTask saveFromChanges: docId = %s', docId);
+      } else {
+        if (row) {
+          logger.debug('saveFromChanges status mismatch: docId = %s; row: %d; %d; expected: %d', docId, row.status, row.status_info, statusInfo);
+        }
+      }
+      if (clientStatsD) {
+        clientStatsD.timing('coauth.saveFromChanges', new Date() - startDate);
+      }
+    }
+    catch (e) {
+      logger.error('Error saveFromChanges: docId = %s\r\n%s', docId, e.stack);
+    }
+  });
+};
+exports.receiveTask = function(data, ack) {
+  return co(function* () {
+    var docId = 'null';
+    try {
+      var task = new commonDefines.TaskQueueData(JSON.parse(data));
+      if (task) {
+        var cmd = task.getCmd();
+        docId = cmd.getDocId();
+        logger.debug('Start receiveTask: docId = %s %s', docId, data);
+        var updateTask = yield* getUpdateResponse(cmd);
+        var updateRes = yield taskResult.update(updateTask);
+        if (updateRes.affectedRows > 0) {
+          var outputData = new OutputData(cmd.getCommand());
+          var command = cmd.getCommand();
+          var additionalOutput = {needUrlKey: null, needUrlMethod: null, needUrlType: null, needUrlIsCorrectPassword: undefined, creationDate: undefined};
+          if ('open' == command || 'reopen' == command) {
+            yield* getOutputData(cmd, outputData, cmd.getDocId(), null, additionalOutput);
+          } else if ('save' == command || 'savefromorigin' == command || 'sfct' == command) {
+            yield* getOutputData(cmd, outputData, cmd.getSaveKey(), null, additionalOutput);
+          } else if ('sfcm' == command) {
+            yield* commandSfcCallback(cmd, true);
+          } else if ('sfc' == command) {
+            yield* commandSfcCallback(cmd, false);
+          } else if ('sendmm' == command) {
+            yield* commandSendMMCallback(cmd);
+          } else if ('conv' == command) {
+            //nothing
+          }
+          if (outputData.getStatus()) {
+            logger.debug('Send receiveTask: docId = %s %s', docId, JSON.stringify(outputData));
+            var output = new OutputDataWrap('documentOpen', outputData);
+            yield* docsCoServer.publish({
+                                          type: commonDefines.c_oPublishType.receiveTask, cmd: cmd, output: output,
+                                          needUrlKey: additionalOutput.needUrlKey,
+                                          needUrlMethod: additionalOutput.needUrlMethod,
+                                          needUrlType: additionalOutput.needUrlType,
+                                          needUrlIsCorrectPassword: additionalOutput.needUrlIsCorrectPassword,
+                                          creationDate: additionalOutput.creationDate
+                                        });
+          }
+        }
+        logger.debug('End receiveTask: docId = %s', docId);
+      }
+    } catch (err) {
+      logger.debug('Error receiveTask: docId = %s\r\n%s', docId, err.stack);
+    } finally {
+      ack();
+    }
+  });
+};
+
+exports.cleanupCache = cleanupCache;
+exports.commandSfctByCmd = commandSfctByCmd;
+exports.commandOpenStartPromise = commandOpenStartPromise;
+exports.OutputDataWrap = OutputDataWrap;
+exports.OutputData = OutputData;