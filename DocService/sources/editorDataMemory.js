--- conflicted
+++ resolved
@@ -226,23 +226,15 @@
   this.uniqueUser[userId] = {expireAt: expireAt, userInfo: userInfo};
   return Promise.resolve();
 };
-EditorData.prototype.getPresenceUniqueUser = function(nowUTC, opt_scores) {
+EditorData.prototype.getPresenceUniqueUser = function(nowUTC) {
   let res = [];
   for (let userId in this.uniqueUser) {
     if (this.uniqueUser.hasOwnProperty(userId)) {
-<<<<<<< HEAD
       if (this.uniqueUser[userId].expireAt > nowUTC) {
         let elem = this.uniqueUser[userId];
         let newElem = {userid: userId, expire: new Date(elem.expireAt * 1000)};
         Object.assign(newElem, elem.userInfo);
         res.push(newElem);
-=======
-      if (this.uniqueUser[userId] > nowUTC) {
-        res.push(userId);
-        if(opt_scores) {
-          opt_scores.push(this.uniqueUser[userId]);
-        }
->>>>>>> ce86c02a
       } else {
         delete this.uniqueUser[userId];
       }
