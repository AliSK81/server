--- conflicted
+++ resolved
@@ -173,11 +173,7 @@
         elif (program == 'MySQLServer'):
           installMySQLServer()
         else:
-<<<<<<< HEAD
-          installingProgram(checkResults.progsToInstall[i])
-=======
           installingProgram(program)
->>>>>>> 166c5ac0
       print('All installations completed!')
     else:
       ctypes.windll.shell32.ShellExecuteW(None, unicode("runas"), unicode(sys.executable), unicode(''.join(sys.argv)), None, 1)
