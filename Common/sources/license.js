--- conflicted
+++ resolved
@@ -1,68 +1,64 @@
-/*
- * (c) Copyright Ascensio System SIA 2010-2019
- *
- * This program is a free software product. You can redistribute it and/or
- * modify it under the terms of the GNU Affero General Public License (AGPL)
- * version 3 as published by the Free Software Foundation. In accordance with
- * Section 7(a) of the GNU AGPL its Section 15 shall be amended to the effect
- * that Ascensio System SIA expressly excludes the warranty of non-infringement
- * of any third-party rights.
- *
- * This program is distributed WITHOUT ANY WARRANTY; without even the implied
- * warranty of MERCHANTABILITY or FITNESS FOR A PARTICULAR  PURPOSE. For
- * details, see the GNU AGPL at: http://www.gnu.org/licenses/agpl-3.0.html
- *
- * You can contact Ascensio System SIA at 20A-12 Ernesta Birznieka-Upisha
- * street, Riga, Latvia, EU, LV-1050.
- *
- * The  interactive user interfaces in modified source and object code versions
- * of the Program must display Appropriate Legal Notices, as required under
- * Section 5 of the GNU AGPL version 3.
- *
- * Pursuant to Section 7(b) of the License you must retain the original Product
- * logo when distributing the program. Pursuant to Section 7(e) we decline to
- * grant you any rights under trademark law for use of our trademarks.
- *
- * All the Product's GUI elements, including illustrations and icon sets, as
- * well as technical writing content are licensed under the terms of the
- * Creative Commons Attribution-ShareAlike 4.0 International. See the License
- * terms at http://creativecommons.org/licenses/by-sa/4.0/legalcode
- *
- */
-
-'use strict';
-
-const constants = require('./constants');
-
-const buildDate = '6/29/2016';
-const oBuildDate = new Date(buildDate);
-
-exports.readLicense = function*() {
-	const c_LR = constants.LICENSE_RESULT;
-	var now = new Date();
-	var startDate = new Date(Date.UTC(now.getUTCFullYear(), now.getUTCMonth(), 1));//first day of current month
-	return [{
-		count: 1,
-		type: c_LR.Success,
-		light: false,
-		packageType: constants.PACKAGE_TYPE_OS,
-		mode: constants.LICENSE_MODE.None,
-		branding: false,
-		connections: constants.LICENSE_CONNECTIONS,
-		customization: false,
-		usersCount: 0,
-		usersExpire: constants.LICENSE_EXPIRE_USERS_ONE_DAY,
-		hasLicense: false,
-		plugins: false,
-		buildDate: oBuildDate,
-<<<<<<< HEAD
-		endDate: null,
-		customerId: ""
-=======
-		startDate: startDate,
-		endDate: null
->>>>>>> 4655233c
-	}, null];
-};
-
-exports.packageType = constants.PACKAGE_TYPE_OS;
+/*
+ * (c) Copyright Ascensio System SIA 2010-2019
+ *
+ * This program is a free software product. You can redistribute it and/or
+ * modify it under the terms of the GNU Affero General Public License (AGPL)
+ * version 3 as published by the Free Software Foundation. In accordance with
+ * Section 7(a) of the GNU AGPL its Section 15 shall be amended to the effect
+ * that Ascensio System SIA expressly excludes the warranty of non-infringement
+ * of any third-party rights.
+ *
+ * This program is distributed WITHOUT ANY WARRANTY; without even the implied
+ * warranty of MERCHANTABILITY or FITNESS FOR A PARTICULAR  PURPOSE. For
+ * details, see the GNU AGPL at: http://www.gnu.org/licenses/agpl-3.0.html
+ *
+ * You can contact Ascensio System SIA at 20A-12 Ernesta Birznieka-Upisha
+ * street, Riga, Latvia, EU, LV-1050.
+ *
+ * The  interactive user interfaces in modified source and object code versions
+ * of the Program must display Appropriate Legal Notices, as required under
+ * Section 5 of the GNU AGPL version 3.
+ *
+ * Pursuant to Section 7(b) of the License you must retain the original Product
+ * logo when distributing the program. Pursuant to Section 7(e) we decline to
+ * grant you any rights under trademark law for use of our trademarks.
+ *
+ * All the Product's GUI elements, including illustrations and icon sets, as
+ * well as technical writing content are licensed under the terms of the
+ * Creative Commons Attribution-ShareAlike 4.0 International. See the License
+ * terms at http://creativecommons.org/licenses/by-sa/4.0/legalcode
+ *
+ */
+
+'use strict';
+
+const constants = require('./constants');
+
+const buildDate = '6/29/2016';
+const oBuildDate = new Date(buildDate);
+
+exports.readLicense = function*() {
+	const c_LR = constants.LICENSE_RESULT;
+	var now = new Date();
+	var startDate = new Date(Date.UTC(now.getUTCFullYear(), now.getUTCMonth(), 1));//first day of current month
+	return [{
+		count: 1,
+		type: c_LR.Success,
+		light: false,
+		packageType: constants.PACKAGE_TYPE_OS,
+		mode: constants.LICENSE_MODE.None,
+		branding: false,
+		connections: constants.LICENSE_CONNECTIONS,
+		customization: false,
+		usersCount: 0,
+		usersExpire: constants.LICENSE_EXPIRE_USERS_ONE_DAY,
+		hasLicense: false,
+		plugins: false,
+		buildDate: oBuildDate,
+		startDate: startDate,
+		endDate: null,
+		customerId: ""
+	}, null];
+};
+
+exports.packageType = constants.PACKAGE_TYPE_OS;