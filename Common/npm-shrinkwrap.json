--- conflicted
+++ resolved
@@ -3291,26 +3291,21 @@
       }
     },
     "@smithy/abort-controller": {
-      "version": "4.0.1",
-      "resolved": "https://registry.npmjs.org/@smithy/abort-controller/-/abort-controller-4.0.1.tgz",
-      "integrity": "sha512-fiUIYgIgRjMWznk6iLJz35K2YxSLHzLBA/RC6lBrKfQ8fHbPfvk7Pk9UvpKoHgJjI18MnbPuEju53zcVy6KF1g==",
-      "requires": {
-        "@smithy/types": "^4.1.0",
-        "tslib": "^2.6.2"
+      "version": "1.1.0",
+      "resolved": "https://registry.npmjs.org/@smithy/abort-controller/-/abort-controller-1.1.0.tgz",
+      "integrity": "sha512-5imgGUlZL4dW4YWdMYAKLmal9ny/tlenM81QZY7xYyb76z9Z/QOg7oM5Ak9HQl8QfFTlGVWwcMXl+54jroRgEQ==",
+      "requires": {
+        "@smithy/types": "^1.2.0",
+        "tslib": "^2.5.0"
       },
       "dependencies": {
         "@smithy/types": {
-          "version": "4.1.0",
-          "resolved": "https://registry.npmjs.org/@smithy/types/-/types-4.1.0.tgz",
-          "integrity": "sha512-enhjdwp4D7CXmwLtD6zbcDMbo6/T6WtuuKCY49Xxc6OMOmUWlBEBDREsxxgV2LIdeQPW756+f97GzcgAwp3iLw==",
-          "requires": {
-            "tslib": "^2.6.2"
-          }
-        },
-        "tslib": {
-          "version": "2.8.1",
-          "resolved": "https://registry.npmjs.org/tslib/-/tslib-2.8.1.tgz",
-          "integrity": "sha512-oJFu94HQb+KVduSUQL7wnpmqnfmLsOA/nAh6b6EH0wCEoK0/mPeXU6c3wKDV83MkOuHPRHtSXKKU99IBazS/2w=="
+          "version": "1.2.0",
+          "resolved": "https://registry.npmjs.org/@smithy/types/-/types-1.2.0.tgz",
+          "integrity": "sha512-z1r00TvBqF3dh4aHhya7nz1HhvCg4TRmw51fjMrh5do3h+ngSstt/yKlNbHeb9QxJmFbmN8KEVSWgb1bRvfEoA==",
+          "requires": {
+            "tslib": "^2.5.0"
+          }
         }
       }
     },
@@ -4410,29 +4405,38 @@
         "tslib": "^2.6.2"
       },
       "dependencies": {
+        "@smithy/abort-controller": {
+          "version": "4.0.2",
+          "resolved": "https://registry.npmjs.org/@smithy/abort-controller/-/abort-controller-4.0.2.tgz",
+          "integrity": "sha512-Sl/78VDtgqKxN2+1qduaVE140XF+Xg+TafkncspwM4jFP/LHr76ZHmIY/y3V1M0mMLNk+Je6IGbzxy23RSToMw==",
+          "requires": {
+            "@smithy/types": "^4.2.0",
+            "tslib": "^2.6.2"
+          }
+        },
         "@smithy/protocol-http": {
-          "version": "5.0.1",
-          "resolved": "https://registry.npmjs.org/@smithy/protocol-http/-/protocol-http-5.0.1.tgz",
-          "integrity": "sha512-TE4cpj49jJNB/oHyh/cRVEgNZaoPaxd4vteJNB0yGidOCVR0jCw/hjPVsT8Q8FRmj8Bd3bFZt8Dh7xGCT+xMBQ==",
-          "requires": {
-            "@smithy/types": "^4.1.0",
+          "version": "5.1.0",
+          "resolved": "https://registry.npmjs.org/@smithy/protocol-http/-/protocol-http-5.1.0.tgz",
+          "integrity": "sha512-KxAOL1nUNw2JTYrtviRRjEnykIDhxc84qMBzxvu1MUfQfHTuBlCG7PA6EdVwqpJjH7glw7FqQoFxUJSyBQgu7g==",
+          "requires": {
+            "@smithy/types": "^4.2.0",
             "tslib": "^2.6.2"
           }
         },
         "@smithy/querystring-builder": {
-          "version": "4.0.1",
-          "resolved": "https://registry.npmjs.org/@smithy/querystring-builder/-/querystring-builder-4.0.1.tgz",
-          "integrity": "sha512-wU87iWZoCbcqrwszsOewEIuq+SU2mSoBE2CcsLwE0I19m0B2gOJr1MVjxWcDQYOzHbR1xCk7AcOBbGFUYOKvdg==",
-          "requires": {
-            "@smithy/types": "^4.1.0",
+          "version": "4.0.2",
+          "resolved": "https://registry.npmjs.org/@smithy/querystring-builder/-/querystring-builder-4.0.2.tgz",
+          "integrity": "sha512-NTOs0FwHw1vimmQM4ebh+wFQvOwkEf/kQL6bSM1Lock+Bv4I89B3hGYoUEPkmvYPkDKyp5UdXJYu+PoTQ3T31Q==",
+          "requires": {
+            "@smithy/types": "^4.2.0",
             "@smithy/util-uri-escape": "^4.0.0",
             "tslib": "^2.6.2"
           }
         },
         "@smithy/types": {
-          "version": "4.1.0",
-          "resolved": "https://registry.npmjs.org/@smithy/types/-/types-4.1.0.tgz",
-          "integrity": "sha512-enhjdwp4D7CXmwLtD6zbcDMbo6/T6WtuuKCY49Xxc6OMOmUWlBEBDREsxxgV2LIdeQPW756+f97GzcgAwp3iLw==",
+          "version": "4.2.0",
+          "resolved": "https://registry.npmjs.org/@smithy/types/-/types-4.2.0.tgz",
+          "integrity": "sha512-7eMk09zQKCO+E/ivsjQv+fDlOupcFUCSC/L2YUPgwhvowVGWbPQHjEFcmjt7QQ4ra5lyowS92SV53Zc6XD4+fg==",
           "requires": {
             "tslib": "^2.6.2"
           }
@@ -5179,25 +5183,6 @@
         "tslib": "^2.5.0"
       },
       "dependencies": {
-        "@smithy/abort-controller": {
-          "version": "1.1.0",
-          "resolved": "https://registry.npmjs.org/@smithy/abort-controller/-/abort-controller-1.1.0.tgz",
-          "integrity": "sha512-5imgGUlZL4dW4YWdMYAKLmal9ny/tlenM81QZY7xYyb76z9Z/QOg7oM5Ak9HQl8QfFTlGVWwcMXl+54jroRgEQ==",
-          "requires": {
-            "@smithy/types": "^1.2.0",
-            "tslib": "^2.5.0"
-          },
-          "dependencies": {
-            "@smithy/types": {
-              "version": "1.2.0",
-              "resolved": "https://registry.npmjs.org/@smithy/types/-/types-1.2.0.tgz",
-              "integrity": "sha512-z1r00TvBqF3dh4aHhya7nz1HhvCg4TRmw51fjMrh5do3h+ngSstt/yKlNbHeb9QxJmFbmN8KEVSWgb1bRvfEoA==",
-              "requires": {
-                "tslib": "^2.5.0"
-              }
-            }
-          }
-        },
         "@smithy/node-http-handler": {
           "version": "1.1.0",
           "resolved": "https://registry.npmjs.org/@smithy/node-http-handler/-/node-http-handler-1.1.0.tgz",
@@ -5320,25 +5305,11 @@
         }
       }
     },
-<<<<<<< HEAD
     "agent-base": {
       "version": "7.1.3",
       "resolved": "https://registry.npmjs.org/agent-base/-/agent-base-7.1.3.tgz",
       "integrity": "sha512-jRR5wdylq8CkOe6hei19GGZnxM6rBGwFl3Bg0YItGDimvjGtAvdZk4Pu6Cl4u4Igsws4a1fd1Vq3ezrhn4KmFw=="
     },
-    "ajv": {
-      "version": "5.5.2",
-      "resolved": "https://registry.npmjs.org/ajv/-/ajv-5.5.2.tgz",
-      "integrity": "sha1-c7Xuyj+rZT49P5Qis0GtQiBdyWU=",
-      "requires": {
-        "co": "^4.6.0",
-        "fast-deep-equal": "^1.0.0",
-        "fast-json-stable-stringify": "^2.0.0",
-        "json-schema-traverse": "^0.3.0"
-      }
-    },
-=======
->>>>>>> abe65935
     "amqplib": {
       "version": "0.10.5",
       "resolved": "https://registry.npmjs.org/amqplib/-/amqplib-0.10.5.tgz",
@@ -5353,22 +5324,6 @@
       "version": "2.0.6",
       "resolved": "https://registry.npmjs.org/asap/-/asap-2.0.6.tgz",
       "integrity": "sha512-BSHWgDSAiKs50o2Re8ppvp3seVHXSRM44cdSsT9FfNEUUZLOGWVCsiWaRPWM1Znn+mqZ1OfVZ3z3DWEzSp7hRA=="
-<<<<<<< HEAD
-    },
-    "asn1": {
-      "version": "0.2.4",
-      "resolved": "https://registry.npmjs.org/asn1/-/asn1-0.2.4.tgz",
-      "integrity": "sha512-jxwzQpLQjSmWXgwaCZE9Nz+glAG01yF1QnWgbhGwHI5A6FRIEY6IVqtHhIepHqI7/kyEyQEagBC5mBEFlIYvdg==",
-      "requires": {
-        "safer-buffer": "~2.1.0"
-      }
-    },
-    "assert-plus": {
-      "version": "1.0.0",
-      "resolved": "https://registry.npmjs.org/assert-plus/-/assert-plus-1.0.0.tgz",
-      "integrity": "sha1-8S4PPF13sLHN2RRpQuTpbB5N1SU="
-=======
->>>>>>> abe65935
     },
     "asynckit": {
       "version": "0.4.0",
@@ -5508,7 +5463,35 @@
         "safe-buffer": "^5.0.1"
       }
     },
-<<<<<<< HEAD
+    "es-define-property": {
+      "version": "1.0.1",
+      "resolved": "https://registry.npmjs.org/es-define-property/-/es-define-property-1.0.1.tgz",
+      "integrity": "sha512-e3nRfgfUZ4rNGL232gUgX06QNyyez04KdjFrF+LTRoOXmrOgFKDg4BCdsjW8EnT69eqdYGmRpJwiPVYNrCaW3g=="
+    },
+    "es-errors": {
+      "version": "1.3.0",
+      "resolved": "https://registry.npmjs.org/es-errors/-/es-errors-1.3.0.tgz",
+      "integrity": "sha512-Zf5H2Kxt2xjTvbJvP2ZWLEICxA6j+hAmMzIlypy4xcBg1vKVnx89Wy0GbS+kf5cwCVFFzdCFh2XSCFNULS6csw=="
+    },
+    "es-object-atoms": {
+      "version": "1.1.1",
+      "resolved": "https://registry.npmjs.org/es-object-atoms/-/es-object-atoms-1.1.1.tgz",
+      "integrity": "sha512-FGgH2h8zKNim9ljj7dankFPcICIK9Cp5bm+c2gQSYePhpaG5+esrLODihIorn+Pe6FGJzWhXQotPv73jTaldXA==",
+      "requires": {
+        "es-errors": "^1.3.0"
+      }
+    },
+    "es-set-tostringtag": {
+      "version": "2.1.0",
+      "resolved": "https://registry.npmjs.org/es-set-tostringtag/-/es-set-tostringtag-2.1.0.tgz",
+      "integrity": "sha512-j6vWzfrGVfyXxge+O0x5sh6cvxAog0a/4Rdd2K36zCMV5eJ+/+tOAngRO8cODMNWbVRdVlmGZQL2YS3yR8bIUA==",
+      "requires": {
+        "es-errors": "^1.3.0",
+        "get-intrinsic": "^1.2.6",
+        "has-tostringtag": "^1.0.2",
+        "hasown": "^2.0.2"
+      }
+    },
     "escape-string-regexp": {
       "version": "1.0.5",
       "resolved": "https://registry.npmjs.org/escape-string-regexp/-/escape-string-regexp-1.0.5.tgz",
@@ -5518,46 +5501,6 @@
       "version": "3.3.0",
       "resolved": "https://registry.npmjs.org/events/-/events-3.3.0.tgz",
       "integrity": "sha512-mQw+2fkQbALzQ7V0MY0IqdnXNOeTtP4r0lN9z7AAawCXgqea7bDii20AYrIBrFd/Hx0M2Ocz6S111CaFkUcb0Q=="
-    },
-    "extend": {
-      "version": "3.0.2",
-      "resolved": "https://registry.npmjs.org/extend/-/extend-3.0.2.tgz",
-      "integrity": "sha512-fjquC59cD7CyW6urNXK0FBufkZcoiGG80wTuPujX590cB5Ttln20E2UB4S/WARVqhXffZl2LNgS+gQdPIIim/g=="
-=======
-    "es-define-property": {
-      "version": "1.0.1",
-      "resolved": "https://registry.npmjs.org/es-define-property/-/es-define-property-1.0.1.tgz",
-      "integrity": "sha512-e3nRfgfUZ4rNGL232gUgX06QNyyez04KdjFrF+LTRoOXmrOgFKDg4BCdsjW8EnT69eqdYGmRpJwiPVYNrCaW3g=="
->>>>>>> abe65935
-    },
-    "es-errors": {
-      "version": "1.3.0",
-      "resolved": "https://registry.npmjs.org/es-errors/-/es-errors-1.3.0.tgz",
-      "integrity": "sha512-Zf5H2Kxt2xjTvbJvP2ZWLEICxA6j+hAmMzIlypy4xcBg1vKVnx89Wy0GbS+kf5cwCVFFzdCFh2XSCFNULS6csw=="
-    },
-    "es-object-atoms": {
-      "version": "1.1.1",
-      "resolved": "https://registry.npmjs.org/es-object-atoms/-/es-object-atoms-1.1.1.tgz",
-      "integrity": "sha512-FGgH2h8zKNim9ljj7dankFPcICIK9Cp5bm+c2gQSYePhpaG5+esrLODihIorn+Pe6FGJzWhXQotPv73jTaldXA==",
-      "requires": {
-        "es-errors": "^1.3.0"
-      }
-    },
-    "es-set-tostringtag": {
-      "version": "2.1.0",
-      "resolved": "https://registry.npmjs.org/es-set-tostringtag/-/es-set-tostringtag-2.1.0.tgz",
-      "integrity": "sha512-j6vWzfrGVfyXxge+O0x5sh6cvxAog0a/4Rdd2K36zCMV5eJ+/+tOAngRO8cODMNWbVRdVlmGZQL2YS3yR8bIUA==",
-      "requires": {
-        "es-errors": "^1.3.0",
-        "get-intrinsic": "^1.2.6",
-        "has-tostringtag": "^1.0.2",
-        "hasown": "^2.0.2"
-      }
-    },
-    "escape-string-regexp": {
-      "version": "1.0.5",
-      "resolved": "https://registry.npmjs.org/escape-string-regexp/-/escape-string-regexp-1.0.5.tgz",
-      "integrity": "sha1-G2HAViGQqN/2rjuyzwIAyhMLhtQ="
     },
     "fast-xml-parser": {
       "version": "4.4.1",
@@ -5623,7 +5566,37 @@
         "es-object-atoms": "^1.0.0"
       }
     },
-<<<<<<< HEAD
+    "gopd": {
+      "version": "1.2.0",
+      "resolved": "https://registry.npmjs.org/gopd/-/gopd-1.2.0.tgz",
+      "integrity": "sha512-ZUKRh6/kUFoAiTAtTYPZJ3hw9wNxx+BIBOijnlG9PnrJsCcSjs1wyyD6vJpaYtgnzDrKYRSqf3OO6Rfa93xsRg=="
+    },
+    "graceful-fs": {
+      "version": "4.2.11",
+      "resolved": "https://registry.npmjs.org/graceful-fs/-/graceful-fs-4.2.11.tgz",
+      "integrity": "sha512-RbJ5/jmFcNNCcDV5o9eTnBLJ/HszWV0P73bc+Ff4nS/rJj+YaS6IGyiOL0VoBYX+l1Wrl3k63h/KrH+nhJ0XvQ=="
+    },
+    "has-symbols": {
+      "version": "1.1.0",
+      "resolved": "https://registry.npmjs.org/has-symbols/-/has-symbols-1.1.0.tgz",
+      "integrity": "sha512-1cDNdwJ2Jaohmb3sg4OmKaMBwuC48sYni5HUw2DvsC8LjGTLK9h+eb1X6RyuOHe4hT0ULCW68iomhjUoKUqlPQ=="
+    },
+    "has-tostringtag": {
+      "version": "1.0.2",
+      "resolved": "https://registry.npmjs.org/has-tostringtag/-/has-tostringtag-1.0.2.tgz",
+      "integrity": "sha512-NqADB8VjPFLM2V0VvHUewwwsw0ZWBaIdgo+ieHtK3hasLz4qeCRjYcqfB6AQrBggRKppKF8L52/VqdVsO47Dlw==",
+      "requires": {
+        "has-symbols": "^1.0.3"
+      }
+    },
+    "hasown": {
+      "version": "2.0.2",
+      "resolved": "https://registry.npmjs.org/hasown/-/hasown-2.0.2.tgz",
+      "integrity": "sha512-0hJU9SCPvmMzIBdZFqNPXWa6dqh7WdH0cII9y+CyS8rG3nL48Bclra9HmKhVVUHyPWNH5Y7xDwAB7bfgSjkUMQ==",
+      "requires": {
+        "function-bind": "^1.1.2"
+      }
+    },
     "http-proxy-agent": {
       "version": "7.0.2",
       "resolved": "https://registry.npmjs.org/http-proxy-agent/-/http-proxy-agent-7.0.2.tgz",
@@ -5648,33 +5621,6 @@
         }
       }
     },
-    "http-signature": {
-=======
-    "gopd": {
->>>>>>> abe65935
-      "version": "1.2.0",
-      "resolved": "https://registry.npmjs.org/gopd/-/gopd-1.2.0.tgz",
-      "integrity": "sha512-ZUKRh6/kUFoAiTAtTYPZJ3hw9wNxx+BIBOijnlG9PnrJsCcSjs1wyyD6vJpaYtgnzDrKYRSqf3OO6Rfa93xsRg=="
-    },
-    "graceful-fs": {
-      "version": "4.2.11",
-      "resolved": "https://registry.npmjs.org/graceful-fs/-/graceful-fs-4.2.11.tgz",
-      "integrity": "sha512-RbJ5/jmFcNNCcDV5o9eTnBLJ/HszWV0P73bc+Ff4nS/rJj+YaS6IGyiOL0VoBYX+l1Wrl3k63h/KrH+nhJ0XvQ=="
-    },
-    "has-symbols": {
-      "version": "1.1.0",
-      "resolved": "https://registry.npmjs.org/has-symbols/-/has-symbols-1.1.0.tgz",
-      "integrity": "sha512-1cDNdwJ2Jaohmb3sg4OmKaMBwuC48sYni5HUw2DvsC8LjGTLK9h+eb1X6RyuOHe4hT0ULCW68iomhjUoKUqlPQ=="
-    },
-    "has-tostringtag": {
-      "version": "1.0.2",
-      "resolved": "https://registry.npmjs.org/has-tostringtag/-/has-tostringtag-1.0.2.tgz",
-      "integrity": "sha512-NqADB8VjPFLM2V0VvHUewwwsw0ZWBaIdgo+ieHtK3hasLz4qeCRjYcqfB6AQrBggRKppKF8L52/VqdVsO47Dlw==",
-      "requires": {
-        "has-symbols": "^1.0.3"
-      }
-    },
-<<<<<<< HEAD
     "https-proxy-agent": {
       "version": "7.0.6",
       "resolved": "https://registry.npmjs.org/https-proxy-agent/-/https-proxy-agent-7.0.6.tgz",
@@ -5698,20 +5644,6 @@
           "integrity": "sha512-6FlzubTLZG3J2a/NVCAleEhjzq5oxgHyaCU9yYXvcLsvoVaHJq/s5xXI6/XXP6tz7R9xAOtHnSO/tXtF3WRTlA=="
         }
       }
-    },
-    "inherits": {
-      "version": "2.0.3",
-      "resolved": "https://registry.npmjs.org/inherits/-/inherits-2.0.3.tgz",
-      "integrity": "sha1-Yzwsg+PaQqUC9SRmAiSA9CCCYd4="
-=======
-    "hasown": {
-      "version": "2.0.2",
-      "resolved": "https://registry.npmjs.org/hasown/-/hasown-2.0.2.tgz",
-      "integrity": "sha512-0hJU9SCPvmMzIBdZFqNPXWa6dqh7WdH0cII9y+CyS8rG3nL48Bclra9HmKhVVUHyPWNH5Y7xDwAB7bfgSjkUMQ==",
-      "requires": {
-        "function-bind": "^1.1.2"
-      }
->>>>>>> abe65935
     },
     "ipaddr.js": {
       "version": "2.2.0",
@@ -5973,25 +5905,6 @@
       "version": "2.3.8",
       "resolved": "https://registry.npmjs.org/through/-/through-2.3.8.tgz",
       "integrity": "sha512-w89qg7PI8wAdvX60bMDP+bFoD5Dvhm9oLheFp5O4a2QF0cSBGsBX4qZmadPMvVqlLJBBci+WqGGOAPvcDeNSVg=="
-<<<<<<< HEAD
-    },
-    "tough-cookie": {
-      "version": "2.4.3",
-      "resolved": "https://registry.npmjs.org/tough-cookie/-/tough-cookie-2.4.3.tgz",
-      "integrity": "sha512-Q5srk/4vDM54WJsJio3XNn6K2sCG+CQ8G5Wz6bZhRZoAe/+TxjWB/GlFAnYEbkYVlON9FMk/fE3h2RLpPXo4lQ==",
-      "requires": {
-        "psl": "^1.1.24",
-        "punycode": "^1.4.1"
-      },
-      "dependencies": {
-        "punycode": {
-          "version": "1.4.1",
-          "resolved": "https://registry.npmjs.org/punycode/-/punycode-1.4.1.tgz",
-          "integrity": "sha1-wNWmOycYgArY4esPpSachN1BhF4="
-        }
-      }
-=======
->>>>>>> abe65935
     },
     "tslib": {
       "version": "2.6.0",
